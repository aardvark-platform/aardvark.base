﻿<?xml version="1.0" encoding="utf-8"?>
<Project Sdk="Microsoft.NET.Sdk">
  <PropertyGroup>
    <OutputType>Exe</OutputType>
    <TargetFramework>netcoreapp3.1</TargetFramework>
    <GenerateProgramFile>false</GenerateProgramFile>
    <DisableImplicitFSharpCoreReference>true</DisableImplicitFSharpCoreReference>
  </PropertyGroup>
  <PropertyGroup Condition="'$(Configuration)|$(Platform)'=='Debug|AnyCPU'">
    <OutputPath>..\..\..\bin\Debug</OutputPath>
  </PropertyGroup>
  <PropertyGroup Condition="'$(Configuration)|$(Platform)'=='Release|AnyCPU'">
    <OutputPath>..\..\..\bin\Release</OutputPath>
  </PropertyGroup>
  <PropertyGroup>
	<RunWorkingDirectory>$(OutputPath)\netcoreapp3.1</RunWorkingDirectory>
  </PropertyGroup>
  <ItemGroup>
<<<<<<< HEAD
=======
    <Compile Include="TensorTests.fs" />
    <Compile Include="MathTests.fs" />
>>>>>>> 5f2b9482
    <Compile Include="SVDTests.fs" />
    <Compile Include="CachesTest.fs" />
    <Compile Include="TimeTests.fs" />
    <Compile Include="PureAgTests.fs" />
    <Compile Include="NativeMemory.fs" />
    <Compile Include="Fragments.fs" />
    <Compile Include="ControlTests.fs" />
    <Compile Include="SortedSetExt.fs" />
    <Compile Include="MapExt.fs" />
    <Compile Include="OrderMaintenanceTrie.fs" />
    <Compile Include="Program.fs" />
  </ItemGroup>
  <ItemGroup>
    <ProjectReference Include="..\..\Aardvark.Base.FSharp\Aardvark.Base.FSharp.fsproj" />
    <ProjectReference Include="..\..\Aardvark.Base.Tensors\Aardvark.Base.Tensors.fsproj" />
    <ProjectReference Include="..\..\Aardvark.Base\Aardvark.Base.csproj" />
  </ItemGroup>
  <Import Project="..\..\..\.paket\Paket.Restore.targets" />
</Project><|MERGE_RESOLUTION|>--- conflicted
+++ resolved
@@ -16,11 +16,7 @@
 	<RunWorkingDirectory>$(OutputPath)\netcoreapp3.1</RunWorkingDirectory>
   </PropertyGroup>
   <ItemGroup>
-<<<<<<< HEAD
-=======
     <Compile Include="TensorTests.fs" />
-    <Compile Include="MathTests.fs" />
->>>>>>> 5f2b9482
     <Compile Include="SVDTests.fs" />
     <Compile Include="CachesTest.fs" />
     <Compile Include="TimeTests.fs" />
