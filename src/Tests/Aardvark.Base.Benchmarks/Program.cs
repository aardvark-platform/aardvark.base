--- conflicted
+++ resolved
@@ -22,12 +22,7 @@
 
             //BenchmarkRunner.Run<Rot3dTransform>();
             //BenchmarkRunner.Run<StaticConstants>();
-<<<<<<< HEAD
-
-            BenchmarkRunner.Run<MatrixMinor>();
-=======
             BenchmarkRunner.Run<MatrixMultiply>();
->>>>>>> 8497a589
         }
     }
 }