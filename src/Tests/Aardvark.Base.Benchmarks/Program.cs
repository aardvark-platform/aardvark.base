--- conflicted
+++ resolved
@@ -87,10 +87,6 @@
 
             //BenchmarkRunner.Run<RayHitTest>();
             //BenchmarkRunner.Run<ConstantsBenchmark>();
-<<<<<<< HEAD
-            BenchmarkRunner.Run<DistanceToLineTest>();
-=======
->>>>>>> 68a47d25
         }
     }
 }