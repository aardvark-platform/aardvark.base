﻿#nowarn "51"
#if INTERACTIVE
#r "..\\..\\Bin\\Debug\\Aardvark.Base.dll"
open Aardvark.Base
#else
namespace Aardvark.Base
#endif



module internal Kernel32 =
    open System
    open System.Runtime.InteropServices

    type AllocationType =
        | Commit=0x1000u

    type MemoryProtection =
        | ExecuteReadWrite = 0x40u

    type FreeType =
        | Decommit = 0x4000u

    
    module Imports = 
        [<DllImport("kernel32.dll", SetLastError=true)>]
<<<<<<< HEAD
        extern IntPtr internal VirtualAlloc(IntPtr lpAddress, UIntPtr dwSize, AllocationType flAllocationType, MemoryProtection flProtect);

        [<DllImport("kernel32.dll", SetLastError=true)>]
        extern bool internal VirtualFree(IntPtr lpAddress, UIntPtr dwSize, FreeType freeType);
=======
        extern IntPtr VirtualAlloc(IntPtr lpAddress, UIntPtr dwSize, AllocationType flAllocationType, MemoryProtection flProtect);

        [<DllImport("kernel32.dll", SetLastError=true)>]
        extern bool VirtualFree(IntPtr lpAddress, UIntPtr dwSize, FreeType freeType);
>>>>>>> 472e7668


module private Dl =
    open System
    open System.Runtime.InteropServices

    type Protection = None    = 0x00
                    | Read    = 0x01
                    | Write   = 0x02
                    | Execute = 0x04
                    | ReadWriteExecute = 0x07

    
    module Imports =
        [<DllImport("libc", SetLastError=true)>]
        extern int getpagesize()

        [<DllImport("libc", SetLastError=true)>]
        extern int posix_memalign(nativeint* ptr, nativeint p, nativeint size)

        [<DllImport("libc", SetLastError=true)>]
        extern int mprotect(IntPtr addr, nativeint size, Protection prot);

        [<DllImport("libc", SetLastError=false)>]
        extern IntPtr malloc(nativeint size)

        [<DllImport("libc", SetLastError=false)>]
        extern void free(nativeint ptr)




module ExecutableMemory =
    open System
    let private os = System.Environment.OSVersion

    let alloc (size : nativeint) =
        match os with
            | Windows -> 
                Kernel32.Imports.VirtualAlloc(0n, unativeint size, Kernel32.AllocationType.Commit, Kernel32.MemoryProtection.ExecuteReadWrite)
            | Linux | Mac  -> 
                let pageSize = Dl.Imports.getpagesize()
                let s = size
                let mutable mem = 0n
                let r = Dl.Imports.posix_memalign(&&mem, nativeint pageSize, s)
                if r<>0 then failwith "could not alloc aligned memory"

                let stat = Dl.Imports.mprotect(mem, s, Dl.Protection.ReadWriteExecute)
                if stat <> 0 then failwith "mprotect failed"

                mem

    let free (ptr : nativeint) (size : nativeint) =
        match os with
            | Windows -> 
                Kernel32.Imports.VirtualFree(ptr, unativeint size, Kernel32.FreeType.Decommit) |> ignore
            | Linux | Mac ->
                Dl.Imports.free(ptr)


    let init (data : byte[]) =
        let ptr = alloc (nativeint data.Length)
        System.Runtime.InteropServices.Marshal.Copy(data, 0, ptr, data.Length)
        ptr


    // simple c function "int test(int a int b) { return a + b }" 
    // compiled using gcc with no flags
    let simpleAdd = [| 0x55uy;                      //  push   %rbp
                       0x48uy; 0x89uy; 0xe5uy;      //  mov    %rsp,%rbp
                       0x89uy; 0x7duy; 0xfcuy;      //  mov    %edi,-0x4(%rbp)
                       0x89uy; 0x75uy; 0xf8uy;      //  mov    %esi,-0x8(%rbp)
                       0x8buy; 0x45uy; 0xf8uy;      //  mov    -0x8(%rbp),%eax
                       0x8buy; 0x55uy; 0xfcuy;      //  mov    -0x4(%rbp),%edx
                       0x8duy; 0x04uy; 0x02uy;      //  lea    (%rdx,%rax,1),%eax
                       0xc9uy;                      //  leaveq
                       0xc3uy                       //  retq
                    |]<|MERGE_RESOLUTION|>--- conflicted
+++ resolved
@@ -24,17 +24,10 @@
     
     module Imports = 
         [<DllImport("kernel32.dll", SetLastError=true)>]
-<<<<<<< HEAD
-        extern IntPtr internal VirtualAlloc(IntPtr lpAddress, UIntPtr dwSize, AllocationType flAllocationType, MemoryProtection flProtect);
-
-        [<DllImport("kernel32.dll", SetLastError=true)>]
-        extern bool internal VirtualFree(IntPtr lpAddress, UIntPtr dwSize, FreeType freeType);
-=======
         extern IntPtr VirtualAlloc(IntPtr lpAddress, UIntPtr dwSize, AllocationType flAllocationType, MemoryProtection flProtect);
 
         [<DllImport("kernel32.dll", SetLastError=true)>]
         extern bool VirtualFree(IntPtr lpAddress, UIntPtr dwSize, FreeType freeType);
->>>>>>> 472e7668
 
 
 module private Dl =
