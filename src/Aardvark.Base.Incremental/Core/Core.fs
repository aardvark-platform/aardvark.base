--- conflicted
+++ resolved
@@ -182,16 +182,10 @@
 [<AbstractClass; Sealed; Extension>]
 type AdaptiveObjectExtensions private() =
 
-<<<<<<< HEAD
-and AdaptiveLock() =
-    //let mutable readerCount = 0
-    //let isZero = new ManualResetEventSlim(true)
-=======
     static let equality =
         { new IEqualityComparer<IAdaptiveObject> with
             member x.GetHashCode(o : IAdaptiveObject) =
                 System.Runtime.CompilerServices.RuntimeHelpers.GetHashCode(o)
->>>>>>> 9f6b55a9
 
             member x.Equals(l : IAdaptiveObject, r : IAdaptiveObject) =
                 System.Object.ReferenceEquals(l,r)
@@ -202,36 +196,6 @@
     [<Extension>]
     static member EnterWrite(o : IAdaptiveObject) =
         Monitor.Enter o
-<<<<<<< HEAD
-        
-    member x.Downgrade(o : IAdaptiveObject) = 
-        //if Interlocked.Increment(&readerCount) = 1 then
-        //    isZero.Reset()
-        Monitor.Exit o
-
-    member x.ExitRead() = ()
-        //if Interlocked.Decrement(&readerCount) = 0 then
-        //    isZero.Set()
-
-    member x.IsOutdatedCaller(o : IAdaptiveObject) =
-        false
-        //Monitor.IsEntered o// && o.OutOfDate
-
-    member x.EnterWrite(o : IAdaptiveObject) = 
-//        let rec enter(level : int) =
-//            //isZero.Wait(1000)
-//            Monitor.Enter o
-//            //if readerCount > 0 then
-//            //    if level > 10 then Log.warn "yehaaa"
-//                Monitor.Exit o
-//                enter(level + 1)
-//            else
-//                ()
-//
-//        enter 0
-        Monitor.Enter o
-        true
-=======
         while o.ReaderCount > 0 do
             Monitor.Wait o |> ignore
             
@@ -248,7 +212,6 @@
         val mutable public Caller : IAdaptiveObject
         val mutable public Locked : HashSet<IAdaptiveObject>
         val mutable public Tag : obj
->>>>>>> 9f6b55a9
 
         member inline x.EnterRead(o : IAdaptiveObject) =
             Monitor.Enter o
