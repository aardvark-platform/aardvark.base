--- conflicted
+++ resolved
@@ -373,7 +373,7 @@
         }
 
         //# } } }
-        //# if (t.HasAlpha) { 
+        //# if (t.HasAlpha) {
         //# foreach (var vft in Meta.VecFieldTypes) { if (coltovecsupported(ft, vft)) {
         //#     var vt = Meta.VecTypeOf(3, vft);
         //#     var convert = ft != vft
@@ -394,7 +394,6 @@
             A = alpha;
         }
 
-<<<<<<< HEAD
         //# } } }
         /// <summary>
         /// Creates a color from the results of the supplied function of the index.
@@ -407,11 +406,6 @@
             //# });
         }
 
-=======
-        //#         }
-        //#     }
-        //# }
->>>>>>> f1762d01
         #endregion
 
         #region Conversions
@@ -444,14 +438,8 @@
         /// </summary>
         [MethodImpl(MethodImplOptions.AggressiveInlining)]
         public static explicit operator __vt.Name__(__type__ color)
-<<<<<<< HEAD
             => new __vt.Name__(/*# channels.ForEach(c => { */
-                __convert__(color.__c__)/*# }, comma); 
-=======
-        {
-            return new __vt.Name__(/*# channels.ForEach(c => { */
                 __convert__(color.__c__)/*# }, comma);
->>>>>>> f1762d01
                 if (d == 4) {
                     if (t.HasAlpha) { */,
                 __convert__(color.A)/*#
@@ -630,15 +618,11 @@
         {
             //# if (fdtypes.Contains(ft)) {
             return new __type__(/*# fields.ForEach(f => { */
-<<<<<<< HEAD
-                col.__f__ * scalar/*# }, comma); */);      
+                col.__f__ * scalar/*# }, comma); */);
             //# } else {
             return new __type__(/*# fields.ForEach(f => { */
                 (__ftype__)Fun.Round(col.__f__ * scalar)/*# }, comma); */);
             //# }
-=======
-                (__ftype__)(col.__f__ * scalar)/*# }, comma); */);
->>>>>>> f1762d01
         }
 
         [MethodImpl(MethodImplOptions.AggressiveInlining)]
@@ -722,45 +706,10 @@
             return new __type__(/*# fields.ForEach(f => { */(__ftype__)(col.__f__ - scalar)/*# }, comma); */);
         }
 
-<<<<<<< HEAD
         [MethodImpl(MethodImplOptions.AggressiveInlining)]
         public static __type__ operator -(__ftype__ scalar, __type__ col)
         {
             return new __type__(/*# fields.ForEach(f => { */(__ftype__)(scalar - col.__f__)/*# }, comma); */);
-=======
-        //# } // ft.IsReal
-        //# for (int d = 3; d < 5; d++) {
-        //#     foreach (var vft in vecFieldTypes) {
-        //#         var vt = Meta.VecTypeOf(d, vft);
-        //#         var vfields = vt.Fields;
-        //#         var convert = ft != vft ? "("+ vft.Name+")" : "";
-        public static __vt.Name__ operator + (__vt.Name__ vec, __type__ color)
-        {
-            return new __vt.Name__(/*# vfields.ForEach(channels, (f, c) => { */
-                vec.__f__ + __convert__(color.__c__)/*# }, comma);
-                if (d == 4) {
-                    if (t.HasAlpha) { */,
-                vec.W + __convert__(color.A)/*#
-                    } else { */,
-                vec.W + __convert__(__t.MaxValue__)/*#
-                    }
-                } */
-                );
-        }
-
-        public static __vt.Name__ operator -(__vt.Name__ vec, __type__ color)
-        {
-            return new __vt.Name__(/*# vfields.ForEach(channels, (f, c) => { */
-                vec.__f__ - __convert__(color.__c__)/*# }, comma);
-                if (d == 4) {
-                    if (t.HasAlpha) { */,
-                vec.W - __convert__(color.A)/*#
-                    } else { */,
-                vec.W - __convert__(__t.MaxValue__)/*#
-                    }
-                } */
-                );
->>>>>>> f1762d01
         }
 
         /// <summary>
