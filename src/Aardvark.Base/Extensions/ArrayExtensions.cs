﻿using System;
using System.Collections.Generic;
using System.IO;
using System.Linq;
using System.Runtime.CompilerServices;
using System.Runtime.InteropServices;
using System.Security.Cryptography;
using System.Text;
using static System.Math;

namespace Aardvark.Base
{
    public static class ArrayFun
    {
        #region Generic Array Setting (initialization)

        /// <summary>
        /// Set all elements to the same supplied value.
        /// </summary>
        /// <returns>this</returns>
        public static T[] Set<T>(this T[] self, T value)
        {
#if NET6_0_OR_GREATER
            Array.Fill(self, value);
#else
            var len = self.LongLength;
            for (int i = 0; i < len; i++) self[i] = value;
#endif
            return self;
        }

        /// <summary>
        /// Set count elements to the same  supplied value.
        /// </summary>
        /// <returns>this</returns>
        public static T[] Set<T>(this T[] self, long count, T value)
        {
            if (count > self.LongLength) count = self.LongLength;
            for (long i = 0; i < count; i++) self[i] = value;
            return self;
        }

        /// <summary>
        /// Set count elements starting at the supplied index to the same
        /// supplied value.
        /// </summary>
        /// <returns>this</returns>
        public static T[] Set<T>(
                this T[] self, long start, long count, T value)
        {
            long end = start + Math.Min(count, self.LongLength - start);
            for (long i = start; i < end; i++) self[i] = value;
            return self;
        }

        /// <summary>
        /// Set all elements to a function of the element index.
        /// </summary>
        /// <returns>this</returns>
        public static T[] SetByIndex<T>(this T[] self, Func<int, T> index_fun)
        {
            int count = self.Length;
            for (int i = 0; i < count; i++) self[i] = index_fun(i);
            return self;
        }

        /// <summary>
        /// Set all elements to a function of the element index.
        /// </summary>
        /// <returns>this</returns>
        public static T[] SetByIndexLong<T>(this T[] self, Func<long, T> index_fun)
        {
            long count = self.LongLength;
            for (long i = 0; i < count; i++) self[i] = index_fun(i);
            return self;
        }

        /// <summary>
        /// Set count elements to a function of the element index.
        /// </summary>
        /// <returns>this</returns>
        public static T[] SetByIndex<T>(
                this T[] self, int count, Func<int, T> index_fun)
        {
            if (count > self.Length) count = self.Length;
            for (int i = 0; i < count; i++) self[i] = index_fun(i);
            return self;
        }

        /// <summary>
        /// Set count elements to a function of the element index.
        /// </summary>
        /// <returns>this</returns>
        public static T[] SetByIndexLong<T>(
                this T[] self, long count, Func<long, T> index_fun)
        {
            if (count > self.LongLength) count = self.LongLength;
            for (long i = 0; i < count; i++) self[i] = index_fun(i);
            return self;
        }

        /// <summary>
        /// Set count elements starting at the supplied index to a function
        /// of the element index.
        /// </summary>
        /// <returns>this</returns>
        public static T[] SetByIndex<T>(
                this T[] self, int start, int count, Func<int, T> index_fun)
        {
            int end = Math.Min(start + count, self.Length);
            for (int i = start; i < end; i++) self[i] = index_fun(i);
            return self;
        }

        /// <summary>
        /// Set count elements starting at the supplied index to a function
        /// of the element index.
        /// </summary>
        /// <returns>this</returns>
        public static T[] SetByIndexLong<T>(
                this T[] self, long start, long count, Func<long, T> index_fun)
        {
            long end = Math.Min(start + count, self.LongLength);
            for (long i = start; i < end; i++) self[i] = index_fun(i);
            return self;
        }

        /// <summary>
        /// Set all elements to the elements of the supplied array.
        /// </summary>
        public static T[] Set<T>(this T[] self, T[] array)
        {
            long len = Math.Min(self.LongLength, array.LongLength);
            for (long i = 0; i < len; i++) self[i] = array[i];
            return self;
        }

        /// <summary>
        /// Set all elements to the same supplied value.
        /// </summary>
        /// <returns>this</returns>
        public static T[,] Set<T>(this T[,] self, T value)
        {

            for (long i = 0; i < self.GetLongLength(0); i++)
                for (long j = 0; j < self.GetLongLength(1); j++)
                    self[i, j] = value;
            return self;
        }

#endregion

        #region Generic Array Copying

        /// <summary>
        /// Creates a copy of the array.
        /// </summary>
        public static T[] Copy<T>(this T[] array)
        {
            var count = array.LongLength;
            var result = new T[count];
            Array.Copy(array, result, count);
            return result;
        }

        /// <summary>
        /// Create a copy of the specified length. If the copy is longer
        /// it is filled with default elements.
        /// </summary>
        public static T[] Copy<T>(this T[] array, long count)
        {
            var result = new T[count];
            var len = Math.Min(count, array.LongLength);
            Array.Copy(array, result, len);
            return result;
        }

        /// <summary>
        /// Create a copy of the specified length. If the copy is longer
        /// it is filled with default elements.
        /// </summary>
        public static T[] Copy<T>(this T[] array, int count)
        {
            var result = new T[count];
            var len = Math.Min(count, array.Length);
            Array.Copy(array, result, len);
            return result;
        }

        /// <summary>
        /// Create a copy of the specified length starting at the specified
        /// start. If the copy is longer it is filled with default elements.
        /// </summary>
        public static T[] Copy<T>(this T[] array, long start, long count)
        {
            var result = new T[count];
            var len = Math.Min(count, array.LongLength - start);
            Array.Copy(array, start, result, 0, len);
            return result;
        }

        /// <summary>
        /// Create a copy of the specified length starting at the specified
        /// start. If the copy is longer it is filled with default elements.
        /// </summary>
        public static T[] Copy<T>(this T[] array, int start, int count)
        {
            var result = new T[count];
            var len = Math.Min(count, array.Length - start);
            Array.Copy(array, start, result, 0, len);
            return result;
        }

        /// <summary>
        /// Create a copy with the elements piped through a function.
        /// </summary>
        public static Tr[] Map<T, Tr>(this T[] array, Func<T, Tr> item_fun)
        {
            var len = array.LongLength;
            var result = new Tr[len];
            for (var i = 0L; i < len; i++) result[i] = item_fun(array[i]);
            return result;
        }

        /// <summary>
        /// Create an array of resulting items by applying a supplied binary function
        /// to corresponding pairs of the supplied arrays.
        /// </summary>
        /// <returns></returns>
        public static Tr[] Map2<T0, T1, Tr>(
                this T0[] array0, T1[] array1, Func<T0, T1, Tr> item0_item1_fun)
        {
            var len = Min(array0.LongLength, array1.LongLength);
            var result = new Tr[len];
            for (var i = 0L; i < len; i++) result[i] = item0_item1_fun(array0[i], array1[i]);
            return result;
        }

        /// <summary>
        /// Create an array of resulting items by applying a supplied ternary function
        /// to corresponding triples of the supplied arrays.
        /// </summary>
        /// <returns></returns>
        public static Tr[] Map3<T0, T1, T2, Tr>(
                this T0[] array0, T1[] array1, T2[] array2, Func<T0, T1, T2, Tr> item0_item1_item2_fun)
        {
            var len = Min(array0.LongLength, Min(array1.LongLength, array2.LongLength));
            var result = new Tr[len];
            for (var i = 0L; i < len; i++)
                result[i] = item0_item1_item2_fun(array0[i], array1[i], array2[i]);
            return result;
        }

        /// <summary>
        /// Create a copy with the elements piped through a function.
        /// The function gets the index of the element as a second argument.
        /// </summary>
        public static Tr[] Map<T, Tr>(this T[] array, Func<T, long, Tr> item_index_fun)
        {
            var len = array.LongLength;
            var result = new Tr[len];
            for (var i = 0L; i < len; i++) result[i] = item_index_fun(array[i], i);
            return result;
        }

        public static Tr[] Map2<T0, T1, Tr>(
                this T0[] array0, T1[] array1, Func<T0, T1, long, Tr> item0_item1_index_fun)
        {
            var len = Min(array0.LongLength, array1.LongLength);
            var result = new Tr[len];
            for (var i = 0L; i < len; i++)
                result[i] = item0_item1_index_fun(array0[i], array1[i], i);
            return result;
        }

        public static Tr[] Map3<T0, T1, T2, Tr>(
                this T0[] array0, T1[] array1, T2[] array2,
                Func<T0, T1, T2, long, Tr> item0_item1_item2_index_fun)
        {
            var len = Min(array0.LongLength, Min(array1.LongLength, array2.LongLength));
            var result = new Tr[len];
            for (var i = 0L; i < len; i++)
                result[i] = item0_item1_item2_index_fun(array0[i], array1[i], array2[i], i);
            return result;
        }

        /// <summary>
        /// Create a copy of count elements with the elements piped through a
        /// function. count may be longer than the array, in this case the
        /// result array has default elements at the end.
        /// </summary>
        public static Tr[] Map<T, Tr>(
                this T[] array, long count, Func<T, Tr> element_fun)
        {
            var result = new Tr[count];
            var len = Math.Min(count, array.LongLength);
            for (var i = 0L; i < len; i++) result[i] = element_fun(array[i]);
            return result;
        }

        /// <summary>
        /// Create a copy of count elements with the elements piped through a
        /// function. count may be longer than the array, in this case the
        /// result array has default elements at the end.
        /// </summary>
        public static Tr[] Map<T, Tr>(
                this T[] array, int count, Func<T, Tr> element_fun)
        {
            var result = new Tr[count];
            var len = Math.Min(count, array.Length);
            for (var i = 0; i < len; i++) result[i] = element_fun(array[i]);
            return result;
        }

        /// <summary>
        /// Create a copy of count elements with the elements piped through a
        /// function. count may be longer than the array, in this case the
        /// result array has default elements at the end.
        /// The function gets the index of the element as a second argument.
        /// </summary>
        public static Tr[] Map<T, Tr>(
                this T[] array, long count, Func<T, long, Tr> element_index_fun)
        {
            var result = new Tr[count];
            var len = Math.Min(count, array.LongLength);
            for (var i = 0L; i < len; i++) result[i] = element_index_fun(array[i], i);
            return result;
        }

        /// <summary>
        /// Create a copy of specified length starting at the specified
        /// offset with the elements piped through a function.
        /// </summary>
        public static Tr[] Map<T, Tr>(
                this T[] array, long start, long count, Func<T, Tr> element_fun)
        {
            var result = new Tr[count];
            var len = Math.Min(count, array.LongLength - start);
            for (var i = 0L; i < len; i++) result[i] = element_fun(array[start + i]);
            return result;
        }

        /// <summary>
        /// Create a copy of specified length starting at the specified
        /// offset with the elements piped through a function.
        /// </summary>
        public static Tr[] Map<T, Tr>(
                this T[] array, int start, int count, Func<T, Tr> element_fun)
        {
            var result = new Tr[count];
            var len = Math.Min(count, array.Length - start);
            for (var i = 0; i < len; i++) result[i] = element_fun(array[start + i]);
            return result;
        }

        /// <summary>
        /// Create a copy of specified length starting at the specified
        /// offset with the elements piped through a function.
        /// The function gets the target index of the element as a second
        /// argument.
        /// </summary>
        public static Tr[] Map<T, Tr>(
                this T[] array, long start, long count, Func<T, long, Tr> element_index_fun)
        {
            var result = new Tr[count];
            var len = Math.Min(count, array.LongLength - start);
            for (var i = 0L; i < len; i++) result[i] = element_index_fun(array[start + i], i);
            return result;
        }

        /// <summary>
        /// Create a copy of specified length starting at the specified
        /// offset with the elements piped through a function.
        /// The function gets the target index of the element as a second
        /// argument.
        /// </summary>
        public static Tr[] Map<T, Tr>(
                this T[] array, int start, int count, Func<T, int, Tr> element_index_fun)
        {
            var result = new Tr[count];
            var len = Math.Min(count, array.Length - start);
            for (var i = 0; i < len; i++) result[i] = element_index_fun(array[start + i], i);
            return result;
        }

        /// <summary>
        /// Copy a range of elements to the target array.
        /// </summary>
        public static void CopyTo<T>(this T[] array, long count, T[] target, long targetStart)
            => Array.Copy(array, 0, target, targetStart, count);

        /// <summary>
        /// Copy a range of elements to the target array.
        /// </summary>
        public static void CopyTo<T>(this T[] array, int count, T[] target, int targetStart)
            => Array.Copy(array, 0, target, targetStart, count);

        /// <summary>
        /// Copy a range of elements to the target array.
        /// </summary>
        public static void CopyTo<T>(this T[] array, long start, long count, T[] target, long targetStart)
            => Array.Copy(array, start, target, targetStart, count);

        /// <summary>
        /// Copy a range of elements to the target array.
        /// </summary>
        public static void CopyTo<T>(this T[] array, int start, int count, T[] target, int targetStart)
            => Array.Copy(array, start, target, targetStart, count);

        /// <summary>
        /// Copies the array into a list.
        /// </summary>
        public static List<T> CopyToList<T>(this T[] array)
        {
            var result = new List<T>(array.Length);
            result.AddRange(array);
            return result;
        }

        public static List<Tr> MapToList<T, Tr>(this T[] array, Func<T, Tr> element_fun)
        {
            var count = array.Length;
            var result = new List<Tr>(count);
            for (int i = 0; i < count; i++) result.Add(element_fun(array[i]));
            return result;
        }

        public static List<Tr> MapToList<T, Tr>(this T[] array, Func<T, long, Tr> item_index_fun)
        {
            var count = array.Length;
            var result = new List<Tr>(count);
            for (int i = 0; i < count; i++) result.Add(item_index_fun(array[i], i));
            return result;
        }

        /// <summary>
        /// Copies the specified range of elements to the specified destination
        /// within the same array.
        /// </summary>
        public static void CopyRange<T>(this T[] array, long start, long count, long targetStart)
        {
            var end = start + count;
            if (targetStart < start || targetStart >= end)
            {
                while (start < end) array[targetStart++] = array[start++];
            }
            else
            {
                targetStart += count;
                while (start < end) array[--targetStart] = array[--end];
            }
        }

        /// <summary>
        /// Create a copy with the elements reversed.
        /// </summary>
        public static T[] CopyReversed<T>(this T[] array)
        {
            var result = new T[array.LongLength];
            var lastIndex = array.LongLength - 1;
            for (var i = 0L; i <= lastIndex; i++)
            {
                result[i] = array[lastIndex - i];
            }
            return result;
        }

        /// <summary>
        /// Concatenates two arrays.
        /// </summary>
        /// <returns>A new array with content of <paramref name="first"/> concatenated with content of <paramref name="second"/>.</returns>
        public static T[] Concat<T>(this T[] first, T[] second)
        {
            var conArray = new T[first.Length + second.Length];
            first.CopyTo(conArray, 0);
            second.CopyTo(conArray, first.Length);
            return conArray;
        }

        #endregion

        #region Generic Array Operations

        public static long LongSum<T>(this T[] array, Func<T, long> selector)
        {
            long sum = 0;
            for (long i = 0; i < array.LongLength; i++) sum += selector(array[i]);
            return sum;
        }

        public static T[] Resized<T>(this T[] array, int newSize)
        {
            Array.Resize(ref array, newSize);
            return array;
        }

        public static T[] Resized<T>(this T[] array, long newSize)
        {
            var resized = new T[newSize];
            newSize = Math.Min(array.LongLength, newSize);
            for (long i = 0; i < newSize; i++) resized[i] = array[i];
            return resized;
        }

        /// <summary>
        /// Enumerates the given fraction of the array elements from the
        /// beginning of the array. E.g. TakeFraction(0.1) would enumerate
        /// the first 1/10 of the array elements. Fraction must be in range
        /// [0.0, 1.0].
        /// </summary>
        public static IEnumerable<T> TakeFraction<T>(
                this T[] array, double fraction)
        {
            if (fraction < 0.0 || fraction > 1.0)
                throw new ArgumentOutOfRangeException("Fraction not in range [0.0, 1.0].");
            long take = (long)(array.LongLength * fraction);
            for (long i = 0; i < take; i++) yield return array[i];
        }

        /// <summary>
        /// Enumerate all but last elements of an array. The number of
        /// elements to omit is supplied as a parameter and defaults to 1.
        /// </summary>
        public static IEnumerable<T> SkipLast<T>(this T[] array, long count = 1)
        {
            count = array.LongLength - count;
            for (long i = 0; i < count; i++) yield return array[i];
        }

        /// <summary>
        /// Enumerate all but last elements of an array. The number of
        /// elements to omit is supplied as a parameter and defaults to 1.
        /// </summary>
        public static IEnumerable<T> SkipLast<T>(this T[] array, int count = 1)
        {
            return SkipLast(array, (long)count);
        }

        /// <summary>
        /// Merges two already sorted arrays.
        /// </summary>
        /// <typeparam name="T"></typeparam>
        /// <param name="array">Sorted array.</param>
        /// <param name="left">Sorted array.</param>
        /// <param name="right">Sorted array.</param>
        /// <param name="comparer"></param>
        public static void Merge<T>(this T[] array, T[] left, T[] right, Func<T, T, int> comparer)
        {
            long li = 0, ri = 0, ti = 0;
            long lc = left.LongLength, rc = right.LongLength;

            while (li < lc && ri < rc)
            {
                if (comparer(left[li], right[ri]) < 0)
                {
                    array[ti++] = left[li++];
                }
                else
                {
                    array[ti++] = right[ri++];
                }
            }
            while (li < lc) array[ti++] = left[li++];
            while (ri < rc) array[ti++] = right[ri++];
        }

        private class AComparer<T> : IComparer<T>
        {
            public Func<T, T, int> Fun;
            public int Compare(T x, T y) { return Fun(x, y); }
        }

        public static int BinarySearch<T>(this T[] self, T item, Func<T, T, int> comparer)
        {
            return Array.BinarySearch(self, item, new AComparer<T> { Fun = comparer });
        }

        public static IEnumerable<T> Elements<T>(
                this T[] array, long first, long count)
        {
            for (long e = first + count; first < e; first++) yield return array[first];
        }

        public static IEnumerable<T> ElementsWhere<T>(
                this T[] array, int first, int count, Func<T, bool> predicate)
        {
            for (int end = first + count; first < end; first++)
                if (predicate(array[first])) yield return array[first];
        }

        public static IEnumerable<T> ElementsWhere<T>(
                this T[] array, long first, long count, Func<T, bool> predicate)
        {
            for (long end = first + count; first < end; first++)
                if (predicate(array[first])) yield return array[first];
        }

        #endregion

        #region Generic Array Modifications

        /// <summary>
        /// Apply the supplied transformation function to each element of the
        /// array.
        /// </summary>
        public static T[] Apply<T>(this T[] self, Func<T, T> element_fun)
        {
            long count = self.LongLength;
            for (long i = 0; i < count; i++) self[i] = element_fun(self[i]);
            return self;
        }

        /// <summary>
        /// Apply the supplied transformation function to the first count
        /// elements of the array.
        /// </summary>
        public static T[] Apply<T>(this T[] self, long count, Func<T, T> element_fun)
        {
            if (count > self.LongLength) count = self.LongLength;
            for (long i = 0; i < count; i++) self[i] = element_fun(self[i]);
            return self;
        }

        /// <summary>
        /// Apply the supplied transformation function to count
        /// elements of the array, starting at the supplied start index.
        /// </summary>
        public static T[] Apply<T>(this T[] self, long start, long count, Func<T, T> element_fun)
        {
            var end = Min(start + count, self.LongLength);
            for (long i = start; i < end; i++) self[i] = element_fun(self[i]);
            return self;
        }

        public static T[] Apply<T>(this T[] self, Func<T, long, T> element_index_fun)
        {
            long count = self.LongLength;
            for (long i = 0; i < count; i++) self[i] = element_index_fun(self[i], i);
            return self;
        }

        /// <summary>
        /// Apply the supplied transformation function to the first count
        /// elements of the array.
        /// </summary>
        public static T[] Apply<T>(this T[] self, long count, Func<T, long, T> element_index_fun)
        {
            if (count > self.LongLength) count = self.LongLength;
            for (long i = 0; i < count; i++) self[i] = element_index_fun(self[i], i);
            return self;
        }

        /// <summary>
        /// Apply the supplied transformation function to count
        /// elements of the array, starting at the supplied start index.
        /// </summary>
        public static T[] Apply<T>(this T[] self, long start, long count, Func<T, long, T> element_index_fun)
        {
            var end = Min(start + count, self.LongLength);
            for (long i = start; i < end; i++) self[i] = element_index_fun(self[i], i);
            return self;
        }

        /// <summary>
        /// Move an element from a given source index to a destination index,
        /// and shift all elements in between by one.
        /// </summary>
        public static void Move<T>(
                this T[] self, long sourceIndex, long targetIndex)
        {
            if (sourceIndex == targetIndex) return;

            T help = self[sourceIndex];
            if (targetIndex > sourceIndex)
                for (long i = sourceIndex; i < targetIndex; i++) self[i] = self[i + 1];
            else
                for (long i = sourceIndex; i > targetIndex; i--) self[i] = self[i - 1];
            self[targetIndex] = help;
        }


        /// <summary>
        /// Sets the array items to a mapped version of the items of array0.
        /// </summary>
        public static void SetMap<T, T0>(
                this T[] array, T0[] array0, Func<T0, T> item0_fun)
        {
            var count = Min(array.LongLength, array0.LongLength);
            for (long i = 0; i < count; i++)
                array[i] = item0_fun(array0[i]);
        }

        /// <summary>
        /// Sets the array items to a mapped version of corresponding
        /// pairs of items of array0 and array1.
        /// </summary>
        public static void SetMap2<T, T0, T1>(
                this T[] array, T0[] array0, T1[] array1,
                Func<T0, T1, T> item0_item1_fun)
        {
            var count = Min(array.LongLength, Min(array0.LongLength, array1.LongLength));
            for (long i = 0; i < count; i++)
                array[i] = item0_item1_fun(array0[i], array1[i]);
        }

        /// <summary>
        /// Sets the array items to a mapped version of corresponding
        /// triples of  items of array0, array1, and array2.
        /// </summary>
        public static void SetMap3<T, T0, T1, T2>(
                this T[] array, T0[] array0, T1[] array1, T2[] array2,
                Func<T0, T1, T2, T> item0_item1_item2_fun)
        {
            var count = Min(
                Min(array.LongLength, array0.LongLength),
                Min(array1.LongLength, array2.LongLength)
                );
            for (long i = 0; i < count; i++)
                array[i] = item0_item1_item2_fun(array0[i], array1[i], array2[i]);
        }

        /// <summary>
        /// Swap the two elements specified by their indices.
        /// </summary>
        public static void Swap<T>(this T[] self, int i, int j)
        {
            T help = self[i]; self[i] = self[j]; self[j] = help;
        }

        /// <summary>
        /// Swap the two elements specified by their indices.
        /// </summary>
        public static void Swap<T>(this T[] self, long i, long j)
        {
            T help = self[i]; self[i] = self[j]; self[j] = help;
        }

        /// <summary>
        /// Reverse the order of elements in the supplied range [lo, hi[.
        /// </summary>
        public static void ReverseRange<T>(
                this T[] a, long lo, long hi)
        {
            hi--;
            while (lo < hi) { var t = a[lo]; a[lo++] = a[hi]; a[hi--] = t; }
        }

        public static void Revert<T>(this T[] array)
        {
            array.ReverseRange(0, array.LongLength);
        }

        /// <summary>
        /// Returns a copy of the array with the specified item replaced.
        /// </summary>
        public static T[] With<T>(this T[] array, int index, T item)
        {
            if (array == null)
            {
                array = new T[index + 1];
                array[index] = item;
                return array;
            }
            var len = array.LongLength;
            if (index < len) { array[index] = item; return array; }
            var newArray = new T[index + 1];
            for (long i = 0; i < len; i++) newArray[i] = array[i];
            newArray[index] = item;
            return newArray;
        }

        /// <summary>
        /// Synonym for WithAppended().
        /// </summary>
        public static T[] WithAdded<T>(this T[] array, T item)
            where T : class
        {
            return array.WithAppended(item);
        }

        /// <summary>
        /// Returns a copy of the array with the specified item appended
        /// at the end. If the item is already contained in the array,
        /// the original array is returned.
        /// </summary>
        public static T[] WithAppended<T>(this T[] array, T item)
            where T : class
        {
            if (array == null) return new T[] { item };
            var len = array.Length;
            for (int i = 0; i < len; i++) if (array[i] == item) return array;
            var newArray = new T[len + 1];
            for (int i = 0; i < len; i++) newArray[i] = array[i];
            newArray[len] = item;
            return newArray;
        }

        /// <summary>
        /// Returns a copy of the array with the specified item prepended
        /// to the front. If the item is already contained in the array,
        /// the original array is returned.
        /// </summary>
        public static T[] WithPrepended<T>(this T[] array, T item)
            where T : class
        {
            if (array == null) return new T[] { item };
            var len = array.Length;
            for (int i = 0; i < len; i++) if (array[i] == item) return array;
            var newArray = new T[len + 1];
            for (int i = 0; i < len; i++) newArray[i+1] = array[i];
            newArray[0] = item;
            return newArray;
        }

        /// <summary>
        /// Returns a copy of the item with the specified item removed. If the
        /// item is not contained in the array, the original array is returned.
        /// </summary>
        public static T[] WithRemoved<T>(this T[] array, T item)
            where T : class
        {
            if (array == null) return array;
            var len = array.Length;
            if (len == 1)
            {
                if (array[0] == item) return null;
            }
            else
            {
                for (int i = 0; i < len; i++)
                    if (array[i] == item)
                    {
                        var newArray = new T[len - 1];
                        for (int j = 0; j < i; j++) newArray[j] = array[j];
                        for (int j = i; j < len - 1; j++) newArray[j] = array[j + 1];
                        return newArray;
                    }
            }
            return array;
        }


        #endregion

        #region Generic Array Functional Programming Standard Operations

        /// <summary>
        /// Performs an aggregation of all items in an array with the
        /// supplied aggregation function starting from the left and with the
        /// supplied seed, and returns the aggregated result.
        /// </summary>
        public static TSum FoldLeft<TVal, TSum>(
                this TVal[] array, TSum seed, Func<TSum, TVal, TSum> sum_item_fun)
        {
            long count = array.LongLength;
            for (long i = 0; i < count; i++)
                seed = sum_item_fun(seed, array[i]);
            return seed;
        }

        /// <summary>
        /// Performs an aggregation of all corresponding pairs of items of
        /// the supplied arrays with the supplied aggregation function
        /// starting from the left and with the  supplied seed, and returns
        /// the aggregated result.
        /// </summary>
        public static TSum FoldLeft2<T0, T1, TSum>(
                this T0[] array0, T1[] array1,
                TSum seed, Func<TSum, T0, T1, TSum> sum_item0_item1_fun)
        {
            long count = Min(array0.LongLength, array1.LongLength);
            for (long i = 0; i < count; i++)
                seed = sum_item0_item1_fun(seed, array0[i], array1[i]);
            return seed;
        }

        /// <summary>
        /// Performs an aggregation of all corresponding triples of items of
        /// the supplied arrays with the supplied aggregation function
        /// starting from the left and with the  supplied seed, and returns
        /// the aggregated result.
        /// </summary>
        public static TSum FoldLeft3<T0, T1, T2, TSum>(
                this T0[] array0, T1[] array1, T2[] array2,
                TSum seed, Func<TSum, T0, T1, T2, TSum> sum_item0_item1_item2_fun)
        {
            long count = Min(array0.LongLength, Min(array1.LongLength, array2.LongLength));
            for (long i = 0; i < count; i++)
                seed = sum_item0_item1_item2_fun(seed, array0[i], array1[i], array2[i]);
            return seed;
        }

        /// <summary>
        /// Performs an aggregation of all items in an array with the
        /// supplied aggregation function starting from the right and with the
        /// supplied seed, and returns the aggregated result.
        /// </summary>
        public static TSum FoldRight<TVal, TSum>(
                this TVal[] array, Func<TVal, TSum, TSum> item_sum_fun, TSum seed)
        {
            long count = array.LongLength;
            for (long i = count - 1; i >= 0; i--)
                seed = item_sum_fun(array[i], seed);
            return seed;
        }

        /// <summary>
        /// Performs an aggregation of all corresponding pairs of items of
        /// the supplied arrays with the supplied aggregation function
        /// starting from the rigth and with the  supplied seed, and returns
        /// the aggregated result.
        /// </summary>
        public static TSum FoldRight2<T0, T1, TSum>(
                this T0[] array0, T1[] array1,
                Func<T0, T1, TSum, TSum> item0_item1_sum_fun, TSum seed)
        {
            long count = Min(array0.LongLength, array1.LongLength);
            for (long i = count - 1; i >= 0; i--)
                seed = item0_item1_sum_fun(array0[i], array1[i], seed);
            return seed;
        }

        /// <summary>
        /// Performs an aggregation of all corresponding triples of items of
        /// the supplied arrays with the supplied aggregation function
        /// starting from the rigth and with the  supplied seed, and returns
        /// the aggregated result.
        /// </summary>
        public static TSum FoldRight3<T0, T1, T2, TSum>(
                this T0[] array0, T1[] array1, T2[] array2,
                Func<T0, T1, T2, TSum, TSum> item0_item1_item2_sum_fun, TSum seed)
        {
            long count = Min(array0.LongLength, Min(array1.LongLength, array2.LongLength));
            for (long i = count - 1; i >= 0; i--)
                seed = item0_item1_item2_sum_fun(array0[i], array1[i], array2[i], seed);
            return seed;
        }

        /// <summary>
        /// Performs an aggregation of the specified slice of items in an
        /// array with the supplied aggregation function starting from the
        /// left and with the initial supplied left sum, and returns the
        /// aggregated result.
        /// </summary>
        public static TSum FoldLeft<TVal, TSum>(
                this TVal[] array, long start, long count,
                TSum seed, Func<TSum, TVal, TSum> sum_item_fun)
        {
            for (long i = start, e = start + count; i < e; i++)
                seed = sum_item_fun(seed, array[i]);
            return seed;
        }

        /// <summary>
        /// Performs an aggregation of the specified slice of items in an
        /// array with the supplied aggregation function starting from the
        /// right and with the initial supplied right sum, and returns the
        /// aggregated result.
        /// </summary>
        public static TSum FoldRight<TVal, TSum>(
                this TVal[] array, long start, long count,
                Func<TVal, TSum, TSum> item_sum_fun, TSum seed)
        {
            for (long i = start + count - 1; i >= start; i--)
                seed = item_sum_fun(array[i], seed);
            return seed;
        }

        /// <summary>
        /// Performs an aggregation of all elements in an array with the
        /// supplied aggregation function starting from the left and with the
        /// initial supplied left sum.
        /// All intermediate results are returned as an array with the same
        /// length as the original.
        /// </summary>
        public static TSum[] ScanLeft<TVal, TSum>(
                this TVal[] array, TSum leftSum, Func<TSum, TVal, TSum> sum_val_addFun)
        {
            long count = array.LongLength;
            var result = new TSum[count];
            for (long i = 0; i < count; i++)
            {
                leftSum = sum_val_addFun(leftSum, array[i]);
                result[i] = leftSum;
            }
            return result;
        }

        /// <summary>
        /// Performs an aggregation of all elements in an array with the
        /// supplied aggregation function starting from the left and with the
        /// initial supplied left sum.
        /// All intermediate results are returned as an array with the same
        /// length as the original.
        /// </summary>
        public static TSum[] ScanLeft<TVal, TSum>(
            this TVal[] array, TSum leftSum, Func<TSum, TVal, long, TSum> sum_val_index_addFun)
        {
            long count = array.LongLength;
            var result = new TSum[count];
            for (long i = 0; i < count; i++)
            {
                leftSum = sum_val_index_addFun(leftSum, array[i], i);
                result[i] = leftSum;
            }
            return result;
        }

        /// <summary>
        /// Performs an aggregation of all elements in an array with the
        /// supplied aggregation function starting from the right and with the
        /// initial supplied right sum.
        /// All intermediate results are returned as an array with the same
        /// length as the original.
        /// </summary>
        public static TSum[] ScanRight<TVal, TSum>(
                this TVal[] array, Func<TVal, TSum, TSum> val_sum_addFun, TSum rightSum)
        {
            long count = array.LongLength;
            var result = new TSum[count];
            for (long i = count - 1; i >= 0; i--)
            {
                rightSum = val_sum_addFun(array[i], rightSum);
                result[i] = rightSum;
            }
            return result;
        }

        /// <summary>
        /// Performs an aggregation of all elements in an array with the
        /// supplied aggregation function starting from the right and with the
        /// initial supplied right sum.
        /// All intermediate results are returned as an array with the same
        /// length as the original.
        /// </summary>
        public static TSum[] ScanRight<TVal, TSum>(
            this TVal[] array, Func<TVal, long, TSum, TSum> val_index_sum_addFun, TSum rightSum)
        {
            long count = array.LongLength;
            var result = new TSum[count];
            for (long i = count - 1; i >= 0; i--)
            {
                rightSum = val_index_sum_addFun(array[i], i, rightSum);
                result[i] = rightSum;
            }
            return result;
        }

        /// <summary>
        /// Performs an aggregation of the specified slice of elements in an
        /// array with the supplied aggregation function starting from the
        /// left and with the initial supplied left sum.
        /// All intermediate results are returned as an array with the given
        /// count as length.
        /// </summary>
        public static TSum[] ScanLeft<TVal, TSum>(
                this TVal[] array, long start, long count,
                TSum leftSum, Func<TSum, TVal, TSum> sum_val_addFun)
        {
            var result = new TSum[count];
            for (long i = 0; i < count; i++)
            {
                leftSum = sum_val_addFun(leftSum, array[start + i]);
                result[i] = leftSum;
            }
            return result;
        }

        /// <summary>
        /// Performs an aggregation of the specified slice of elements in an
        /// array with the supplied aggregation function starting from the
        /// left and with the initial supplied left sum.
        /// All intermediate results are returned as an array with the given
        /// count as length.
        /// </summary>
        public static TSum[] ScanLeft<TVal, TSum>(
            this TVal[] array, long start, long count,
            TSum leftSum, Func<TSum, TVal, long, TSum> sum_val_index_addFun)
        {
            var result = new TSum[count];
            for (long i = 0; i < count; i++)
            {
                leftSum = sum_val_index_addFun(leftSum, array[start + i], start + i);
                result[i] = leftSum;
            }
            return result;
        }

        /// <summary>
        /// Performs an aggregation of the specified slice of elements in an
        /// array with the supplied aggregation function starting from the
        /// right and with the initial supplied right sum.
        /// All intermediate results are returned as an array with the given
        /// count as length.
        /// </summary>
        public static TSum[] ScanRight<TVal, TSum>(
                this TVal[] array, long start, long count,
                Func<TVal, TSum, TSum> val_sum_addFun, TSum rightSum)
        {
            var result = new TSum[count];
            for (long i = count - 1; i >= 0; i--)
            {
                rightSum = val_sum_addFun(array[start + i], rightSum);
                result[i] = rightSum;
            }
            return result;
        }

        /// <summary>
        /// Performs an aggregation of the specified slice of elements in an
        /// array with the supplied aggregation function starting from the
        /// right and with the initial supplied right sum.
        /// All intermediate results are returned as an array with the given
        /// count as length.
        /// </summary>
        public static TSum[] ScanRight<TVal, TSum>(
            this TVal[] array, long start, long count,
            Func<TVal, long, TSum, TSum> val_index_sum_addFun, TSum rightSum)
        {
            var result = new TSum[count];
            for (long i = count - 1; i >= 0; i--)
            {
                rightSum = val_index_sum_addFun(array[start + i], start + i, rightSum);
                result[i] = rightSum;
            }
            return result;
        }

        /// <summary>
        /// Apply the supplied mulFun to the first count corresponding pairs
        /// of elements from the supplied arrays. Aggregate the results
        /// starting with the supplied seed and the supplied addFun.
        /// </summary>
        public static TSum InnerProduct<T1, T2, TMul, TSum>(
                this T1[] array, T2[] other, long count,
                Func<T1, T2, TMul> mulFun,
                TSum seed, Func<TSum, TMul, TSum> addFun)
        {
            if (array == null) throw new ArgumentException("array must be != null");
            if (count > Math.Min(array.LongLength, other.LongLength))
                throw new ArgumentException("count must be smaller than minimum of array lengths");
            for (long i = 0; i < count; i++)
                seed = addFun(seed, mulFun(array[i], other[i]));
            return seed;
        }

        /// <summary>
        /// Apply the supplied mulFun to the first count corresponding pairs
        /// of elements from the supplied arrays. Aggregate the results
        /// starting with the supplied seed and the supplied addFun.
        /// </summary>
        public static TSum InnerProduct<T1, T2, TMul, TSum>(
                this T1[] array, T2[] other, long count,
                Func<T1, T2, TMul> mulFun,
                TSum seed, Func<TSum, TMul, TSum> addFun,
                Func<TSum, bool> sum_exitIfTrueFun)
        {
            if (array == null) throw new ArgumentException("array must be != null");
            if (count > Min(array.LongLength, other.LongLength))
                throw new ArgumentException("count must be smaller than minimum of array lengths");
            for (long i = 0; i < count; i++)
            {
                seed = addFun(seed, mulFun(array[i], other[i]));
                if (sum_exitIfTrueFun(seed)) break;
            }
            return seed;
        }

        /// <summary>
        /// Apply the supplied productFun to corresponding pairs of elements
        /// from supplied arrays. Aggregate the results starting with the
        /// supplied seed and the supplied sumFun.
        /// </summary>
        public static TSum InnerProduct<T1, T2, TProduct, TSum>(
                this T1[] array0, T2[] array1,
                Func<T1, T2, TProduct> item0_item1_productFun,
                TSum seed, Func<TSum, TProduct, TSum> sum_product_sumFun)
        {
            return InnerProduct(array0, array1,
                                Math.Min(array0.LongLength, array1.LongLength),
                                item0_item1_productFun, seed, sum_product_sumFun);
        }

        /// <summary>
        /// Apply the supplied productFun to corresponding pairs of elements
        /// from supplied arrays. Aggregate the results starting with the
        /// supplied seed and the supplied sumFun.
        /// </summary>
        public static TSum InnerProduct<T1, T2, TProduct, TSum>(
                this T1[] array0, T2[] array1,
                Func<T1, T2, TProduct> item0_item1_productFun,
                TSum seed, Func<TSum, TProduct, TSum> sum_product_sumFun,
                Func<TSum, bool> sum_exitIfTrueFun)
        {
            return InnerProduct(array0, array1,
                                Math.Min(array0.LongLength, array1.LongLength),
                                item0_item1_productFun, seed, sum_product_sumFun, sum_exitIfTrueFun);
        }

        public static TProduct[] ProductArray<T0, T1, TProduct>(
                this T0[] array0, T1[] array1,
                Func<T0, T1, TProduct> item0_item1_productFun)
        {
            return ProductArray(array0, array1, Math.Min(array0.LongLength, array1.LongLength),
                                item0_item1_productFun);
        }

        public static TProduct[] ProductArray<T0, T1, TProduct>(
                this T0[] array0, T1[] array1, long count,
                Func<T0, T1, TProduct> item0_item1_productFun)
        {
            var result = new TProduct[count];
            for (long i = 0; i < count; i++)
                result[i] = item0_item1_productFun(array0[i], array1[i]);
            return result;
        }

        public static TProduct[] ProductArray<T0, T1, TProduct>(
                this T0[] array0, T1[] array1,
                Func<T0, T1, long, TProduct> item0_item1_index_productFun)
        {
            return ProductArray(array0, array1, Math.Min(array0.LongLength, array1.LongLength),
                                item0_item1_index_productFun);
        }

        public static TProduct[] ProductArray<T0, T1, TProduct>(
                this T0[] array0, T1[] array1, long count,
                Func<T0, T1, long, TProduct> item0_item1_index_productFun)
        {
            var result = new TProduct[count];
            for (long i = 0; i < count; i++)
                result[i] = item0_item1_index_productFun(array0[i], array1[i], i);
            return result;
        }

        public static bool AllEqual<T0, T1>(
                this T0[] array0, T1[] array1, Func<T0, T1, bool> item0_item1_equalFun)
        {
            var len = array0.LongLength;
            return len == array1.LongLength
                    && array0.InnerProduct(array1, len, item0_item1_equalFun,
                                           true, (s, p) => s && p, s => !s);
        }

        #endregion

        #region Generic Jagged Array Operations

        /// <summary>
        /// Use this instead of Clone() or Copy() in order to get a full copy of the jagged array back.
        /// </summary>
        public static T[][] JaggedCopy<T>(this T[][] array)
        {
            long count = array.LongLength;
            var result = new T[count][];
            for (long i = 0; i < count; i++) result[i] = array[i].Copy();
            return result;
        }

        public static T[][][] JaggedCopy<T>(this T[][][] array)
        {
            long count = array.LongLength;
            var result = new T[count][][];
            for (long i = 0; i < count; i++) result[i] = array[i].JaggedCopy();
            return result;
        }

        public static long FlatCount<T>(this T[][] array)
        {
            return array.LongSum(a => a.LongLength);
        }

        public static long FlatCount<T>(this T[][][] array)
        {
            return array.LongSum(a => a.LongSum(b => b.LongLength));
        }

        public static void FlatCopyTo<T>(this T[][] array, T[] target, long start)
        {
            for (long j = 0; j < array.LongLength; j++)
            {
                var aj = array[j];
                for (long i = 0; i < aj.LongLength; i++)
                    target[start++] = aj[i];
            }
        }

        public static void FlatCopyTo<T>(this T[][][] array, T[] target, long start)
        {
            for (long k = 0; k < array.LongLength; k++)
            {
                var ak = array[k];
                for (long j = 0; j < ak.LongLength; j++)
                {
                    var akj = ak[j];
                    for (long i = 0; i < akj.LongLength; i++)
                        target[start++] = akj[i];
                }
            }
        }

        public static T[] FlatCopy<T>(this T[][] array)
        {
            var result = new T[array.FlatCount()];
            array.FlatCopyTo(result, 0);
            return result;
        }

        public static T[] FlatCopy<T>(this T[][][] array)
        {
            var result = new T[array.FlatCount()];
            array.FlatCopyTo(result, 0);
            return result;
        }

        #endregion

        #region Mapped Copy Functions

        public static int ForwardMapAdd(
            this int[] forwardMap, int index, ref int forwardCount)
        {
            int newIndex = forwardMap[index];
            if (newIndex < 0) forwardMap[index] = newIndex = forwardCount++;
            return newIndex;
        }

        static public int ForwardMapAdd(
            this int[] forwardMap, int forwardCount,
            int[] indexArray, int indexCount)
        {
            for (int i = 0; i < indexCount; i++)
            {
                int index = indexArray[i];
                if (forwardMap[index] < 0)
                    forwardMap[index] = forwardCount++;
            }
            return forwardCount;
        }

        /// <summary>
        /// Copies from this array into the target array starting at the
        /// supplied offset and using the supplied forward map that
        /// specifies the new index for each element. The forward map
        /// may contain negative values for elements to be skipped.
        /// </summary>
        public static void ForwardMappedCopyTo<T>(
            this T[] sourceArray,
            T[] targetArray,
            int[] forwardMap,
            int offset)
        {
            for (int i = 0; i < forwardMap.Length; i++)
            {
                int ni = forwardMap[i];
                if (ni >= 0) targetArray[ni + offset] = sourceArray[i];
            }
        }

        /// <summary>
        /// Copies from this array into the target array starting at the
        /// supplied offset using the supplied backward map that contains
        /// the source index for each index of the target array.
        /// </summary>
        public static void BackMappedCopyTo<T>(
                this T[] source, T[] target, int[] backMap, int offset)
        {
            int count = backMap.Length;
            for (int i = 0; i < count; i++)
                target[i + offset] = source[backMap[i]];
        }

        public static void BackMappedGroupCopyTo<T>(
                this T[] source, int[] groupBackMap, int groupCount,
                int[] fia, T[] target, int start)
        {

            for (int gi = 0; gi < groupCount; gi++)
            {
                int ogi = groupBackMap[gi]; if (ogi < 0) continue;
                for (int ogei = fia[ogi], ogee = fia[ogi + 1]; ogei < ogee; ogei++)
                    target[start++] = source[ogei];
            }
        }

        public static void BackMappedGroupCopyTo(
                this int[] source, int[] groupBackMap, int groupCount,
                int[] fia, int[] elementForwardMap, int[] target, int start)
        {
            for (int gi = 0; gi < groupCount; gi++)
            {
                int ogi = groupBackMap[gi]; if (ogi < 0) continue;
                for (int ogei = fia[ogi], ogee = fia[ogi + 1]; ogei < ogee; ogei++)
                    target[start++] = elementForwardMap[source[ogei]];
            }
        }

        /// <summary>
        /// Copies from this array into the target array starting at the
        /// supplied offset using the supplied backward map that contains
        /// the source index for each index of the target array.
        /// </summary>
        public static void BackMappedCopyTo<T>(
                this T[] source, T[] target, long[] backMap, long offset)
        {
            long count = backMap.LongLength;
            for (long i = 0; i < count; i++)
                target[i + offset] = source[backMap[i]];
        }

        /// <summary>
        /// Returns a copy of this array by placing each element at a new
        /// position specified by the supplied forward map. The forward map
        /// may contain negative values for elements that should not be
        /// copied. The length of the result is computed to hold all forward
        /// mapped elements of the soruce array.
        /// </summary>
        public static T[] ForwardMappedCopy<T>(
                this T[] sourceArray, int[] forwardMap)
        {
            return sourceArray.ForwardMappedCopy(forwardMap, forwardMap.Max() + 1);
        }

        /// <summary>
        /// Returns a copy of this array by placing each element at a new
        /// position specified by the supplied forward map. The forward map
        /// may contain negative values for elements that should not be
        /// copied. The length of the result needs to be supplied as
        /// a parameter.
        /// </summary>
        public static T[] ForwardMappedCopy<T>(
                this T[] sourceArray, int[] forwardMap, int targetLength)
        {
            T[] targetArray = new T[targetLength];
            sourceArray.ForwardMappedCopyTo(targetArray, forwardMap, 0);
            return targetArray;
        }

        /// <summary>
        /// Returns a copy of this array that is created by copying the
        /// elements at the positions specified in the supplied backward
        /// map. An optional count argument is used for the size of the
        /// resulting array.
        /// </summary>
        public static T[] BackMappedCopy<T>(
                this T[] array, int[] backMap, int count = 0)
        {
            if (count <= 0) count = backMap.Length;
            var target = new T[count];
            count = Min(backMap.Length, count);
            for (int i = 0; i < count; i++) target[i] = array[backMap[i]];
            return target;
        }

        /// <summary>
        /// Returns a copy of this array that is created by copying the
        /// elements at the positions specified in the supplied backward
        /// map. An optional count argument is used for the size of the
        /// resulting array.
        /// </summary>
        public static T[] BackMappedCopySafe<T>(
                this T[] array, int[] backMap, T defaultValue, int count = 0)
        {
            if (count <= 0) count = backMap.Length;
            var target = new T[count].Set(defaultValue);
            count = Min(backMap.Length, count);
            for (int i = 0; i < count; i++)
            {
                var ti = backMap[i]; if (ti < 0) continue;
                target[i] = array[ti];
            }
            return target;
        }

        /// <summary>
        /// Returns a copy of this array that is created by copying the
        /// elements at the positions specified in the supplied backward
        /// map and applying a function to each element. An optional
        /// count argument is used for the size of the resulting array.
        /// </summary>
        public static Tr[] BackMappedCopy<T, Tr>(
                this T[] array, int[] backMap, Func<T, Tr> fun, int count = 0)
        {
            if (count <= 0) count = backMap.Length;
            var target = new Tr[count];
            count = Min(backMap.Length, count);
            for (int i = 0; i < count; i++) target[i] = fun(array[backMap[i]]);
            return target;
        }

        /// <summary>
        /// Returns a copy of this array that is created by copying the
        /// elements at the positions specified in the supplied backward
        /// map. An optional count argument is used for the size of the
        /// resulting array.
        /// </summary>
        public static T[] BackMappedCopy<T>(
                this T[] array, long[] backMap, long count = 0)
        {
            if (count <= 0) count = backMap.LongLength;
            var target = new T[count];
            count = Min(backMap.Length, count);
            for (long i = 0; i < count; i++) target[i] = array[backMap[i]];
            return target;
        }

        /// <summary>
        /// Returns a copy of this array that is created by copying the
        /// elements at the positions specified in the supplied backward
        /// map and applying a function to each element. An optional
        /// count argument is used for the size of the resulting array.
        /// </summary>
        public static Tr[] BackMappedCopy<T, Tr>(
                this T[] array, long[] backMap, Func<T, Tr> fun, long count = 0)
        {
            if (count <= 0) count = backMap.LongLength;
            var target = new Tr[count];
            count = Min(backMap.Length, count);
            for (long i = 0; i < count; i++) target[i] = fun(array[backMap[i]]);
            return target;
        }

        /// <summary>
        /// Returns a copy of this array that is created by copying the
        /// elements at the positions specified in the index array of the
        /// supplied backward map. If the index array is null only the
        /// backward map is used to compute the position. An optional count
        /// argument is used for the size of the resulting array.
        /// </summary>
        public static T[] BackMappedCopy<T>(
                this  T[] array, int[] indexArray, int[] backMap, int count = 0)
        {
            if (indexArray == null) return array.BackMappedCopy(backMap, count);
            if (count <= 0) count = backMap.Length;
            var target = new T[count];
            count = Min(backMap.Length, count);
            for (int i = 0; i < count; i++) target[i] = array[indexArray[backMap[i]]];
            return target;
        }

        /// <summary>
        /// Returns a copy of this array that is created by copying the
        /// elements at the positions specified in the index array of the
        /// supplied backward map and applying a function to each element.
        /// If the index array is null only the backward map is used to
        /// compute the position. An optional count argument is used for
        /// the size of the resulting array.
        /// </summary>
        public static Tr[] BackMappedCopy<T, Tr>(
                this T[] array, int[] indexArray, int[] backMap,
                Func<T, Tr> fun, int count = 0)
        {
            if (indexArray == null) return array.BackMappedCopy(backMap, fun, count);
            if (count <= 0) count = backMap.Length;
            var target = new Tr[count];
            count = Min(backMap.Length, count);
            for (int i = 0; i < count; i++) target[i] = fun(array[indexArray[backMap[i]]]);
            return target;
        }

        /// <summary>
        /// Copies all source arrays into this array, using the supplied
        /// array of forward maps.
        /// </summary>
        /// <returns>targetArray</returns>
        public static T[] ForwardMappedCopyFrom<T>(
                this T[] targetArray,
                T[][] sourceArrays,
                int[][] forwardMaps)
        {
            var offset = 0;
            for (int i = 0; i < sourceArrays.Length; i++)
            {
                sourceArrays[i].ForwardMappedCopyTo(
                                    targetArray, forwardMaps[i], offset);
                offset += forwardMaps[i].Max() + 1;
            }
            return targetArray;
        }

        /// <summary>
        /// copies all srcArrays into this array
        /// indexed by an inversed indexMap
        /// returns itself
        /// </summary>
        public static T[] BackMappedCopyFrom<T>(
                this T[] targetArray,
                T[][] sourceArrays,
                int[][] backwardMaps)
        {
            int offset = 0;
            int count = sourceArrays.Length;
            for (int i = 0; i < count; i++)
            {
                sourceArrays[i].BackMappedCopyTo(
                                    targetArray, backwardMaps[i], offset);
                offset += backwardMaps[i].Length;
            }
            return targetArray;
        }

        /// <summary>
        /// copies this indexArray to destinationIndexArray
        /// over iaIndexMap at position diaOffset
        /// and returns aIndexMap for
        /// copying the arrays that are indexed by sourceIndexArray
        /// !! destinationIndexArray has to be initialized with -1
        /// </summary>
        public static int[] ForwardMappedCopyIndexArrayTo(
                this int[] sourceArray,
                int[] targetArray,
                int[] forwardMap,
                int targetOffset)
        {
            int count = forwardMap.Max() + 1;
            int targetIndexOffset = targetArray.Max() + 1;

            // creating destinationIndexArray, still indexing sourceArray
            sourceArray.ForwardMappedCopyTo(
                            targetArray, forwardMap, targetOffset);

            var indexMap = new int[sourceArray.Max() + 1].Set(-1);
            var indexCount = 0;
            for (var ti = targetOffset; ti < targetOffset + count; ti++)
            {
                var oldIndex = targetArray[ti];
                // creating indexMap
                var newIndex = indexMap[oldIndex];
                if (newIndex == -1)
                    indexMap[oldIndex] = newIndex = indexCount++;
                // reindexing targetArray
                targetArray[ti] = newIndex + targetIndexOffset;
            }

            return indexMap;
        }

        /// <summary>
        /// Copies this index array to the target array over iaIndexMap at
        /// position diaOffset and returns aIndexMap for
        /// copying the arrays that are indexed by sourceIndexArray
        /// !! destinationIndexArray has to be initialized with -1
        /// </summary>
        public static int[] BackMappedCopyIndexArrayTo(
                this int[] sourceArray,
                int[] targetArray,
                int[] backwardMap,
                int targetOffest)
        {
            int count = backwardMap.Length;
            int targetIndexOffset = targetArray.Max() + 1;

            // creating targetArray, still indexing sourceArray
            sourceArray.BackMappedCopyTo(
                            targetArray, backwardMap, targetOffest);

            var indexMap = new int[sourceArray.Max() + 1].Set(-1);
            var indexCount = 0;
            for (var ti = targetOffest; ti < targetOffest + count; ti++)
            {
                var oldIndex = targetArray[ti];
                // creating indexMap
                var newIndex = indexMap[oldIndex];
                if (newIndex == -1)
                    indexMap[oldIndex] = newIndex = indexCount++;
                // reindexing targetArray
                targetArray[ti] = newIndex + targetIndexOffset;
            }

            return indexMap;
        }

        /// <summary>
        /// copies from this indexArray to destinationIndexArray
        /// over iaIndexMap
        /// and returns aIndexMap for
        /// copying the arrays that are indexed by sourceIndexArray
        /// </summary>
        public static int[] ForwardMappedCopyIndexArrayTo(
                this int[] sourceArray,
                out int[] targetArray,
                int[] forwardMap)
        {
            targetArray = new int[forwardMap.Max() + 1].Set(-1);
            return sourceArray.ForwardMappedCopyIndexArrayTo(
                targetArray, forwardMap, 0);
        }

        /// <summary>
        /// copies from this indexArray to destinationIndexArray
        /// over iaIndexMap
        /// and returns aIndexMap for
        /// copying the arrays that are indexed by sourceIndexArray
        /// </summary>
        public static int[] BackMappedCopyIndexArrayTo(
                this int[] sourceArray,
                out int[] targetArray,
                int[] backwardMap)
        {
            targetArray = new int[backwardMap.Length].Set(-1);
            return sourceArray.BackMappedCopyIndexArrayTo(
                targetArray, backwardMap, 0);
        }

        /// <summary>
        /// copies all srcIndexArrays to this indexArray
        /// over iaIndexMaps
        /// and returns aIndexMaps for
        /// copying the arrays that are indexed by srcIndexArrays
        /// </summary>
        public static int[][] ForwardMappedCopyFromIndexArrays(
                this int[] targetArray,
                int[][] sourceArrays,
                int[][] forwardMaps)
        {
            var count = sourceArrays.Length;
            var indexMaps = new int[count][];
            var offset = 0;
            for (int i = 0; i < count; i++)
            {
                indexMaps[i] = sourceArrays[i]
                                .ForwardMappedCopyIndexArrayTo(
                                    targetArray, forwardMaps[i], offset);
                offset += forwardMaps[i].Max() + 1;
            }
            return indexMaps;
        }

        /// <summary>
        /// copies all srcIndexArrays to this indexArray
        /// over iaIndexMaps
        /// and returns aIndexMaps for
        /// copying the arrays that are indexed by srcIndexArrays
        /// </summary>
        public static int[][] BackMappedCopyFromIndexArrays(
                this int[] targetArray,
                int[][] sourceArrays,
                int[][] backwardMaps)
        {
            var count = sourceArrays.Length;
            var indexMaps = new int[count][];
            var offset = 0;
            for (int i = 0; i < count; i++)
            {
                indexMaps[i] = sourceArrays[i]
                                .BackMappedCopyIndexArrayTo(
                                    targetArray, backwardMaps[i], offset);
                offset += backwardMaps[i].Length;
            }
            return indexMaps;
        }

        public static void ReverseGroups<T>(
                this T[] array, int[] groupFirstIndices, int groupCount,
                Func<int, bool> reverseMap)
        {
            for (int gvi = groupFirstIndices[0], fi = 0; fi < groupCount; fi++)
            {
                int gve = groupFirstIndices[fi + 1];
                if (reverseMap(fi))
                    for (int rfvi = gve - 1; gvi < rfvi; gvi++, rfvi--)
                        array.Swap(gvi, rfvi);
                gvi = gve;
            }
        }


        /// <summary>
        /// Return an array with reversed groups. The specified first group
        /// indices array defines which consecutive elements constitute a
        /// group, and the reverse map function specifies wich of these
        /// groups should actually be reversed.
        /// </summary>
        public static T[] GroupReversedCopy<T>(
                this T[] array, int[] groupFirstIndices, int groupCount,
                Func<int, bool> reverseMap)
        {
            var result = new T[array.Length];
            for (int gvi = groupFirstIndices[0], gi = 0; gi < groupCount; gi++)
            {
                int gve = groupFirstIndices[gi + 1];
                if (reverseMap(gi))
                    for (int rgvi = gve; gvi < gve; gvi++)
                        result[--rgvi] = array[gvi];
                else
                    for (; gvi < gve; gvi++) result[gvi] = array[gvi];
            }
            return result;
        }

        #endregion

        #region Creating Backward Maps

        /// <summary>
        /// returns the inverse of the given indexMap
        /// (be carefull with inversing inversedIndexMaps => can be to short!
        /// fix if needed: use inverseIndexMap(int[] indexMap, int size) instead)
        /// </summary>
        public static int[] CreateBackMap(
                this int[] forwardMap)
        {
            return CreateBackMap(forwardMap, forwardMap.Max() + 1);
        }

        public static int[] CreateBackToFirstMap(
                this int[] forwardMap, int resultLength)
        {
            var backMap = new int[resultLength].Set(-1);
            var count = forwardMap.Length;
            for (int i = 0; i < count; i++)
            {
                int ni = forwardMap[i]; if (ni < 0) continue;
                if (backMap[ni] < 0) backMap[ni] = i;
            }
            return backMap;
        }

        /// <summary>
        /// returns the backward map in the given size of the given forward map
        /// </summary>
        public static int[] CreateBackMap(
                this int[] forwardMap, int resultLength)
        {
            var backMap = new int[resultLength].Set(-1);
            var count = forwardMap.Length;
            for (int i = 0; i < count; i++)
            {
                int ni = forwardMap[i]; if (ni < 0) continue;
                backMap[ni] = i;
            }
            return backMap;
        }

        public static int[] CreateBackMap(
                this int[] forwardMap, int resultLength, int offset)
        {
            var backMap = new int[resultLength];
            var count = forwardMap.Length;
            for (int i = 0; i < count; i++)
            {
                int ni = forwardMap[i]; if (ni < 0) continue;
                backMap[ni - offset] = i;
            }
            return backMap;
        }

        #endregion

        #region Integration

        /// <summary>
        /// Converts an array that contains the number of elements
        /// at each index into an array that holds the indices of
        /// the first element if the elements are stored in
        /// consecutive order. Returns the sum of all elements.
        /// Using double precision during integration.
        /// </summary>
        public static double Integrate(this float[] array, double sum = 0)
        {
            for (long i = 0; i < array.LongLength; i++)
            {
                var delta = array[i]; array[i] = (float)sum; sum += delta;
            }
            return sum;
        }

        /// <summary>
        /// Converts an array that contains the number of elements
        /// at each index into an array that holds the indices of
        /// the first element if the elements are stored in
        /// consecutive order. Returns the sum of all elements.
        /// Using single precision during integration.
        /// </summary>
        public static float Integrate(this float[] array, float sum = 0)
        {
            for (long i = 0; i < array.LongLength; i++)
            {
                var delta = array[i]; array[i] = sum; sum += delta;
            }
            return sum;
        }

        /// <summary>
        /// Converts an array that contains the number of elements
        /// at each index into an array that holds the indices of
        /// the first element if the elements are stored in
        /// consecutive order. Returns the sum of all elements.
        /// </summary>
        public static int Integrate(this int[] array, int sum = 0)
        {
            for (long i = 0; i < array.LongLength; i++)
            {
                var delta = array[i]; array[i] = sum; sum += delta;
            }
            return sum;
        }

        /// <summary>
        /// Converts an array that contains the number of elements
        /// at each index into an array that holds the indices of
        /// the first element if the elements are stored in
        /// consecutive order. Returns the sum of all elements.
        /// </summary>
        public static long Integrate(this long[] array, long sum = 0)
        {
            for (long i = 0; i < array.LongLength; i++)
            {
                var delta = array[i]; array[i] = sum; sum += delta;
            }
            return sum;
        }

        /// <summary>
        /// Integrates the array and returns the sum. Note that the
        /// value of the starting element will be the supplied initial
        /// sum value after the operation.
        /// </summary>
        public static double Integrate(this double[] array, double sum = 0.0)
        {
            for (long i = 0; i < array.LongLength; i++)
            {
                var value = array[i]; array[i] = sum; sum += value;
            }
            return sum;
        }

        /// <summary>
        /// Creates an array that contains the integrated sum up to each element of input array.
        /// The length of the integrated array is +1 of the input array and contains the total
        /// sum in the last element.
        /// Using double precision during integration.
        /// </summary>
        public static float[] Integrated(this float[] array, double sum = 0)
        {
            var integrated = new float[array.Length + 1];
            integrated[0] = (float)sum;
            for (long i = 0; i < array.LongLength;)
            {
                sum += array[i];
                integrated[++i] = (float)sum;
            }
            return integrated;
        }

        /// <summary>
        /// Creates an array that contains the integrated sum up to each element of input array.
        /// The length of the integrated array is +1 of the input array and contains the total
        /// sum in the last element.
        /// Using single precision during integration.
        /// </summary>
        public static float[] Integrated(this float[] array, float sum = 0)
        {
            var integrated = new float[array.Length + 1];
            integrated[0] = sum;
            for (long i = 0; i < array.LongLength;)
            {
                sum += array[i];
                integrated[++i] = sum;
            }
            return integrated;
        }

        /// <summary>
        /// Creates an array that contains the integrated sum up to each element of input array.
        /// The length of the integrated array is +1 of the input array and contains the total
        /// sum in the last element.
        /// </summary>
        public static int[] Integrated(this int[] array, int sum = 0)
        {
            var integrated = new int[array.Length + 1];
            integrated[0] = sum;
            for (long i = 0; i < array.LongLength;)
            {
                sum += array[i];
                integrated[++i] = sum;
            }
            return integrated;
        }

        /// <summary>
        /// Creates an array that contains the integrated sum up to each element of input array.
        /// The length of the integrated array is +1 of the input array and contains the total
        /// sum in the last element.
        /// </summary>
        public static long[] Integrated(this long[] array, long sum = 0)
        {
            var integrated = new long[array.Length + 1];
            integrated[0] = sum;
            for (long i = 0; i < array.LongLength;)
            {
                sum += array[i];
                integrated[++i] = sum;
            }
            return integrated;
        }

        /// <summary>
        /// Creates an array that contains the integrated sum up to each element of input array.
        /// The length of the integrated array is +1 of the input array and contains the total
        /// sum in the last element.
        /// </summary>
        public static double[] Integrated(this double[] array, double sum = 0)
        {
            var integrated = new double[array.Length + 1];
            integrated[0] = sum;
            for (long i = 0; i < array.LongLength;)
            {
                sum += array[i];
                integrated[++i] = sum;
            }
            return integrated;
        }

        #endregion

        #region Dense Forward Maps

        /// <summary>
        /// Count the indices in an index array that are actually used.
        /// </summary>
        static public int DenseCount(
                this int[] indexArray, int indexCount, int maxIndex)
        {
            int[] forwardMap = new int[maxIndex].Set(-1);
            return forwardMap.ForwardMapAdd(0, indexArray, indexCount);
        }

        /// <summary>
        /// Create a forward map from an index array that contains new
        /// indices in such a way, that no index is unused.
        /// </summary>
        static public int[] DenseForwardMap(
                this int[] indexArray, int indexCount,
                int maxIndex, out int denseCount)
        {
            int[] forwardMap = new int[maxIndex].Set(-1);
            denseCount = forwardMap.ForwardMapAdd(
                            0, indexArray, indexCount);
            return forwardMap;
        }

        public static int[] DenseForwardMap(
                this int[] indexArray,
                int[] groupSelectionArray,
                int groupSize,
                out int denseCount)
        {
            int count = 0;
            int[] forwardMap = new int[indexArray.Length].Set(-1);
            for (int gi = 0; gi < groupSelectionArray.Length; gi++)
            {
                int g = groupSelectionArray[gi] * groupSize;
                for (int i = g; i < g + groupSize; i++)
                {
                    int index = indexArray[i];
                    if (forwardMap[index] < 0)
                        forwardMap[index] = count++;
                }
            }
            denseCount = count;
            return forwardMap;
        }

        #endregion

        #region Comparable Array

        public static T[] MergeSorted<T>(this T[] a0, T[] a1)
            where T : IComparable<T>
        {
            int count0 = a0.Length;
            int count1 = a1.Length;
            var a = new T[count0 + count1];
            int i = 0, i0 = 0, i1 = 0;
            while (i0 < count0 && i1 < count1)
            {
                if (a0[i0].CompareTo(a1[i1]) < 0)
                    a[i++] = a0[i0++];
                else
                    a[i++] = a1[i1++];
            }
            while (i0 < count0) a[i++] = a0[i0++];
            while (i1 < count1) a[i++] = a1[i1++];
            return a;
        }

        public static int IndexOfMin<T>(this T[] a)
            where T : IComparable<T>
        {
            int index = 0;
            T min = a[0];
            for (int i = 1; i < a.Length; i++)
                if (a[i].CompareTo(min) < 0) { min = a[i]; index = i; }
            return index;
        }

        public static int IndexOfMin<T>(this T[] a, int start, int count)
            where T : IComparable<T>
        {
            int index = start;
            T min = a[start];
            for (int i = start + 1, e = start + count; i < e; i++)
                if (a[i].CompareTo(min) < 0) { min = a[i]; index = i; }
            return index;
        }

        public static int IndexOfMax<T>(this T[] a)
            where T : IComparable<T>
        {
            int index = 0;
            T max = a[0];
            for (int i = 1; i < a.Length; i++)
                if (a[i].CompareTo(max) > 0) { max = a[i]; index = i; }
            return index;
        }

        public static int IndexOfMax<T>(this T[] a, int start, int count)
            where T : IComparable<T>
        {
            int index = start;
            T max = a[start];
            for (int i = start + 1, e = start + count; i < e; i++)
                if (a[i].CompareTo(max) > 0) { max = a[i]; index = i; }
            return index;
        }

        public static int IndexOfMin<T>(this T[] a, Func<T, T, int> compare)
        {
            int index = 0;
            T min = a[0];
            for (int i = 1; i < a.Length; i++)
                if (compare(a[i], min) < 0) { min = a[i]; index = i; }
            return index;
        }

        public static int IndexOfMax<T>(this T[] a, Func<T, T, int> compare)
        {
            int index = 0;
            T max = a[0];
            for (int i = 1; i < a.Length; i++)
                if (compare(a[i], max) > 0) { max = a[i]; index = i; }
            return index;
        }

        public static long LongIndexOfMin<T>(this T[] a)
            where T : IComparable<T>
        {
            long index = 0;
            T min = a[0];
            for (long i = 1; i < a.LongLength; i++)
                if (a[i].CompareTo(min) < 0) { min = a[i]; index = i; }
            return index;
        }

        public static long LongIndexOfMax<T>(this T[] a)
            where T : IComparable<T>
        {
            long index = 0;
            T max = a[0];
            for (long i = 1; i < a.LongLength; i++)
                if (a[i].CompareTo(max) > 0) { max = a[i]; index = i; }
            return index;
        }

        public static long LongIndexOfMin<T>(this T[] a, Func<T, T, int> compare)
        {
            long index = 0;
            T min = a[0];
            for (long i = 1; i < a.LongLength; i++)
                if (compare(a[i], min) < 0) { min = a[i]; index = i; }
            return index;
        }

        public static long LongIndexOfMax<T>(this T[] a, Func<T, T, int> compare)
        {
            long index = 0;
            T max = a[0];
            for (long i = 1; i < a.LongLength; i++)
                if (compare(a[i], max) > 0) { max = a[i]; index = i; }
            return index;
        }

        #endregion

        #region Multi-Dimensional Arrays

        /// <summary>
        /// Set all elements to a function of the element index.
        /// </summary>
        /// <returns>this</returns>
        public static T[,] SetByIndex<T>(this T[,] self, Func<int, int, T> fun)
        {
            int count0 = self.GetLength(0);
            int count1 = self.GetLength(1);
            for (int i0 = 0; i0 < count0; i0++)
                for (int i1 = 0; i1 < count1; i1++)
                    self[i0, i1] = fun(i0, i1);
            return self;
        }

        /// <summary>
        /// Set all elements to a function of the element index.
        /// </summary>
        /// <returns>this</returns>
        public static T[,] SetByIndexLong<T>(this T[,] self, Func<long, long, T> fun)
        {
            long count0 = self.GetLongLength(0);
            long count1 = self.GetLongLength(1);
            for (long i0 = 0; i0 < count0; i0++)
                for (long i1 = 0; i1 < count1; i1++)
                    self[i0, i1] = fun(i0, i1);
            return self;
        }

        /// <summary>
        /// Set all elements to a function of the element index.
        /// </summary>
        /// <returns>this</returns>
        public static T[, ,] SetByIndex<T>(this T[, ,] self, Func<int, int, int, T> fun)
        {
            int count0 = self.GetLength(0);
            int count1 = self.GetLength(1);
            int count2 = self.GetLength(2);
            for (int i0 = 0; i0 < count0; i0++)
                for (int i1 = 0; i1 < count1; i1++)
                    for (int i2 = 0; i2 < count2; i2++)
                        self[i0, i1, i2] = fun(i0, i1, i2);
            return self;
        }

        /// <summary>
        /// Set all elements to a function of the element index.
        /// </summary>
        /// <returns>this</returns>
        public static T[, ,] SetByIndexLong<T>(this T[, ,] self, Func<long, long, long, T> fun)
        {
            long count0 = self.GetLongLength(0);
            long count1 = self.GetLongLength(1);
            long count2 = self.GetLongLength(2);
            for (long i0 = 0; i0 < count0; i0++)
                for (long i1 = 0; i1 < count1; i1++)
                    for (long i2 = 0; i2 < count2; i2++)
                        self[i0, i1, i2] = fun(i0, i1, i2);
            return self;
        }

        #endregion

        #region Memcopy

        /// <summary>
        /// Copies the specified part of an array to the target-pointer.
        /// NOTE: May cause AccessViolationException if the target-pointer
        ///       is not sufficiently allocated.
        /// </summary>
        /// <param name="input">The input Array</param>
        /// <param name="offset">The start index for copying</param>
        /// <param name="length">The number of elements to copy</param>
        /// <param name="target">The target pointer</param>
        public static void CopyTo(this Array input, int offset, int length, IntPtr target)
        {
            var gc = GCHandle.Alloc(input, GCHandleType.Pinned);

            try
            {
                var typeSize = input.GetType().GetElementType().GetCLRSize();
                var dataSize = input.Length * typeSize;

                unsafe
                {
                    var src = gc.AddrOfPinnedObject() + offset * typeSize;
                    Buffer.MemoryCopy(src.ToPointer(), target.ToPointer(), dataSize, dataSize);
                };

            }
            finally
            {
                gc.Free();
            }
        }

        public static void CopyTo(this Array input, int length, IntPtr target)
        {
            CopyTo(input, 0, length, target);
        }

        public static void CopyTo(this Array input, IntPtr target)
        {
            CopyTo(input, 0, input.Length, target);
        }

        public static void CopyTo(this IntPtr input, Array target, int offset, int length)
        {
            var gc = GCHandle.Alloc(target, GCHandleType.Pinned);

            try
            {
                var typeSize = target.GetType().GetElementType().GetCLRSize();
                var dataSize = target.Length * typeSize;

                unsafe
                {
                    var dst = gc.AddrOfPinnedObject() + offset * typeSize;
                    Buffer.MemoryCopy(input.ToPointer(), dst.ToPointer(), dataSize, dataSize);
                };
            }
            finally
            {
                gc.Free();
            }
        }

        public static void CopyTo(this IntPtr input, Array target, int length)
        {
            CopyTo(input, target, 0, length);
        }

        public static void CopyTo(this IntPtr input, Array target)
        {
            CopyTo(input, target, target.Length);
        }


        public static void CopyTo(this IntPtr input, IntPtr target, int size)
        {
            unsafe
            {
                Buffer.MemoryCopy(input.ToPointer(), target.ToPointer(), size, size);
            };
        }

#if NET6_0_OR_GREATER
        [MethodImpl(MethodImplOptions.AggressiveInlining)]
        public static Span<byte> AsByteSpan(this Array data)
        {
            var elementSize = data.GetType().GetElementType().GetCLRSize();
            var span = MemoryMarshal.CreateSpan(ref MemoryMarshal.GetArrayDataReference(data), data.Length * elementSize);
            return span;
        }
<<<<<<< HEAD

=======
#endif

        [MethodImpl(MethodImplOptions.AggressiveInlining)]
>>>>>>> e699169a
        public static Span<byte> AsByteSpan<T>(this T[] data) where T : struct
        {
            return MemoryMarshal.AsBytes(data.AsSpan());
        }
<<<<<<< HEAD

=======
        
        [MethodImpl(MethodImplOptions.AggressiveInlining)]
>>>>>>> e699169a
        public static ReadOnlySpan<byte> AsByteSpan(this string data)
        {
            return MemoryMarshal.AsBytes(data.AsSpan());
        }
<<<<<<< HEAD
#endif
=======

        [MethodImpl(MethodImplOptions.AggressiveInlining)]
        public static Span<TTo> AsCastSpan<TFrom, TTo>(this TFrom[] arr)
            where TFrom : struct
            where TTo : struct
        {
            return MemoryMarshal.Cast<TFrom, TTo>(arr.AsSpan());
        }
>>>>>>> e699169a

        internal static unsafe T UseAsStream<T>(this Array data, Func<UnmanagedMemoryStream, T> action)
        {
            var gc = GCHandle.Alloc(data, GCHandleType.Pinned);
            var l = data.GetType().GetElementType().GetCLRSize() * data.Length;
            try
            {
                using (var stream =
                       new UnmanagedMemoryStream(((byte*)gc.AddrOfPinnedObject())!, l, l, FileAccess.Read))
                {
                    return action(stream);
                }
            }
            finally
            {
                gc.Free();
            }
        }

        internal static unsafe void UseAsStream(this Array data, Action<UnmanagedMemoryStream> action)
        {
            var gc = GCHandle.Alloc(data, GCHandleType.Pinned);
            var l = data.GetType().GetElementType().GetCLRSize() * data.Length;
            try
            {
                using (var stream =
                       new UnmanagedMemoryStream(((byte*)gc.AddrOfPinnedObject())!, l, l, FileAccess.Read))
                {
                    action(stream);
                }
            }
            finally
            {
                gc.Free();
            }
        }


        #endregion

        #region Hashes

        /// <summary>
        /// Computes the MD5 hash of the data array.
        /// </summary>
        /// <returns>128bit/16byte data hash</returns>
        public static byte[] ComputeMD5Hash(this byte[] data)
        {
#if NET6_0_OR_GREATER
            var hash = SHA1.HashData(data);
            Array.Resize(ref hash, 16);
            return hash;
#else
            using (var sha = SHA1.Create())
            {
                var hash = sha.ComputeHash(data);
                Array.Resize(ref hash, 16);
                return hash;
            }
#endif
        }
<<<<<<< HEAD



=======
        
>>>>>>> e699169a
        /// <summary>
        /// Computes the MD5 hash of the data array.
        /// </summary>
        /// <returns>128bit/16byte data hash</returns>
        public static byte[] ComputeMD5Hash(this Array data)
        {
#if NET6_0_OR_GREATER
            var hash = SHA1.HashData(data.AsByteSpan());
            Array.Resize(ref hash, 16);
            return hash;
#else

            using(var sha = SHA1.Create())
            {
                var hash = data.UseAsStream((stream) => sha.ComputeHash(stream));
                Array.Resize(ref hash, 16);
                return hash;
            }
#endif
        }

#if NET6_0_OR_GREATER
        /// <summary>
        /// Computes the MD5 hash of the data array.
        /// </summary>
        /// <returns>128bit/16byte data hash</returns>
        public static byte[] ComputeMD5Hash<T>(this T[] data) where T : struct
        {
            var hash = SHA1.HashData(data.AsByteSpan());
            Array.Resize(ref hash, 16);
            return hash;
        }
#endif

        /// <summary>
        /// Computes the MD5 hash of the given string.
        /// <returns>128bit/16byte data hash</returns>
        /// </summary>
        public static byte[] ComputeMD5Hash(this string s)
        {
#if NET6_0_OR_GREATER
            var hash = SHA1.HashData(s.AsByteSpan());
            Array.Resize(ref hash, 16);
            return hash;
#else
            return Encoding.Unicode.GetBytes(s).ComputeMD5Hash();
#endif
        }

        /// <summary>
        /// Computes the SHA1 hash of the data array.
        /// </summary>
        /// <returns>160bit/20byte data hash</returns>
        public static byte[] ComputeSHA1Hash(this byte[] data)
        {
#if NET6_0_OR_GREATER
            return SHA1.HashData(data);
#else
            using (var sha = SHA1.Create())
            {
                var hash = sha.ComputeHash(data);
                return hash;
            }
#endif
        }

        /// <summary>
        /// Computes the SHA1 hash of the data array.
        /// </summary>
        /// <returns>160bit/20byte data hash</returns>
        public static byte[] ComputeSHA1Hash(this Array data)
        {
#if NET6_0_OR_GREATER
            return SHA1.HashData(data.AsByteSpan());
#else
            using(var sha = SHA1.Create())
            {
                return data.UseAsStream((stream) => sha.ComputeHash(stream));
            }
#endif
<<<<<<< HEAD

=======
>>>>>>> e699169a
        }

#if NET6_0_OR_GREATER
        /// <summary>
        /// Computes the SHA1 hash of the data array.
        /// </summary>
        /// <returns>160bit/20byte data hash</returns>
        public static byte[] ComputeSHA1Hash<T>(this T[] data)  where T : struct
        {
            return SHA1.HashData(data.AsByteSpan());
        }
#endif

        /// <summary>
        /// Computes the SHA1 hash of the given string.
        /// <returns>160bit/20byte data hash</returns>
        /// </summary>
        public static byte[] ComputeSHA1Hash(this string s)
        {
#if NET6_0_OR_GREATER
            return SHA1.HashData(s.AsByteSpan());
#else
            return Encoding.Unicode.GetBytes(s).ComputeSHA1Hash();
#endif
        }

        /// <summary>
        /// Computes the SHA256 hash of the data array.
        /// </summary>
        /// <returns>256bit/32byte data hash</returns>
        public static byte[] ComputeSHA256Hash(this byte[] data)
        {
#if NET6_0_OR_GREATER
            return SHA256.HashData(data);
#else
            using (var sha = SHA256.Create())
            {
                var hash = sha.ComputeHash(data);
                return hash;
            }
#endif
        }

        /// <summary>
        /// Computes the SHA256 hash of the data array.
        /// </summary>
        /// <returns>256bit/32byte data hash</returns>
        public static byte[] ComputeSHA256Hash(this Array data)
        {
#if NET6_0_OR_GREATER
            return SHA256.HashData(data.AsByteSpan());
#else
            using(var sha = SHA256.Create())
            {
                return data.UseAsStream((stream) => sha.ComputeHash(stream));
            }
#endif
        }

#if NET6_0_OR_GREATER
        /// <summary>
        /// Computes the SHA256 hash of the data array.
        /// </summary>
        /// <returns>256bit/32byte data hash</returns>
        public static byte[] ComputeSHA256Hash<T>(this T[] data) where T : struct
        {
            return SHA256.HashData(data.AsByteSpan());
        }
#endif

        /// <summary>
        /// Computes the SHA256 hash of the given string.
        /// </summary>
        /// <returns>256bit/32byte data hash</returns>
        public static byte[] ComputeSHA256Hash(this string s)
        {
#if NET6_0_OR_GREATER
            return SHA256.HashData(s.AsByteSpan());
#else
            return Encoding.Unicode.GetBytes(s).ComputeSHA256Hash();
#endif
        }

        /// <summary>
        /// Computes the SHA512 hash of the data array.
        /// </summary>
        /// <returns>512bit/64byte data hash</returns>
        public static byte[] ComputeSHA512Hash(this byte[] data)
        {
#if NET6_0_OR_GREATER
            return SHA512.HashData(data);
#else
            using (var sha = SHA512.Create())
            {
                var hash = sha.ComputeHash(data);
                return hash;
            }
#endif
        }

        /// <summary>
        /// Computes the SHA512 hash of the data array.
        /// </summary>
        /// <returns>512bit/64byte data hash</returns>
        public static byte[] ComputeSHA512Hash(this Array data)
        {
#if NET6_0_OR_GREATER
            return SHA512.HashData(data.AsByteSpan());
#else
            using(var sha = SHA512.Create())
            {
                return data.UseAsStream((stream) => sha.ComputeHash(stream));
            }
#endif
        }

#if NET6_0_OR_GREATER
        /// <summary>
        /// Computes the SHA512 hash of the data array.
        /// </summary>
        /// <returns>512bit/64byte data hash</returns>
        public static byte[] ComputeSHA512Hash<T>(this T[] data) where T : struct
        {
            return SHA512.HashData(data.AsByteSpan());
        }
#endif

        /// <summary>
        /// Computes the SHA512 hash of the given string.
        /// </summary>
        /// <returns>512bit/64byte data hash</returns>
        public static byte[] ComputeSHA512Hash(this string s)
        {
#if NET6_0_OR_GREATER
            return SHA512.HashData(s.AsByteSpan());
#else
            return Encoding.Unicode.GetBytes(s).ComputeSHA512Hash();
#endif
        }

        /// <summary>
        /// Computes a checksum of the data array using the Adler-32 algorithm (<see cref="Adler32"/>).
        /// </summary>
        public static uint ComputeAdler32Checksum(this byte[] data)
        {
            var a = new Adler32();
            a.Update(data);
            return a.Checksum;
        }

        /// <summary>
        /// Computes a checksum of the data array using the Adler-32 algorithm (<see cref="Adler32"/>).
        /// </summary>
        public static uint ComputeAdler32Checksum(this Array data)
        {
            var a = new Adler32();
            if (data != null)
            {
#if NET6_0_OR_GREATER
                a.Update(data.AsByteSpan());
#else
                data.UseAsStream((stream) => a.Update(stream));
#endif
            }
            return a.Checksum;
        }

#if NET6_0_OR_GREATER
        /// <summary>
        /// Computes a checksum of the data array using the Adler-32 algorithm (<see cref="Adler32"/>).
        /// </summary>
        public static uint ComputeAdler32Checksum<T>(this T[] data) where T : struct
        {
            var a = new Adler32();
            if (data != null)
                a.Update(data.AsByteSpan());
            return a.Checksum;
        }
#endif

        /// <summary>
        /// Computes a checksum of the given string using the Adler-32 algorithm (<see cref="Adler32"/>).
        /// </summary>
        public static uint ComputeAdler32Checksum(this string s)
        {
            var a = new Adler32();

#if NET6_0_OR_GREATER
            a.Update(s.AsByteSpan());
#else
            a.Update(Encoding.Unicode.GetBytes(s));
#endif
            return a.Checksum;
        }

#endregion
    }
}<|MERGE_RESOLUTION|>--- conflicted
+++ resolved
@@ -2338,30 +2338,19 @@
             var span = MemoryMarshal.CreateSpan(ref MemoryMarshal.GetArrayDataReference(data), data.Length * elementSize);
             return span;
         }
-<<<<<<< HEAD
-
-=======
 #endif
 
         [MethodImpl(MethodImplOptions.AggressiveInlining)]
->>>>>>> e699169a
         public static Span<byte> AsByteSpan<T>(this T[] data) where T : struct
         {
             return MemoryMarshal.AsBytes(data.AsSpan());
         }
-<<<<<<< HEAD
-
-=======
         
         [MethodImpl(MethodImplOptions.AggressiveInlining)]
->>>>>>> e699169a
         public static ReadOnlySpan<byte> AsByteSpan(this string data)
         {
             return MemoryMarshal.AsBytes(data.AsSpan());
         }
-<<<<<<< HEAD
-#endif
-=======
 
         [MethodImpl(MethodImplOptions.AggressiveInlining)]
         public static Span<TTo> AsCastSpan<TFrom, TTo>(this TFrom[] arr)
@@ -2370,7 +2359,6 @@
         {
             return MemoryMarshal.Cast<TFrom, TTo>(arr.AsSpan());
         }
->>>>>>> e699169a
 
         internal static unsafe T UseAsStream<T>(this Array data, Func<UnmanagedMemoryStream, T> action)
         {
@@ -2432,13 +2420,7 @@
             }
 #endif
         }
-<<<<<<< HEAD
-
-
-
-=======
         
->>>>>>> e699169a
         /// <summary>
         /// Computes the MD5 hash of the data array.
         /// </summary>
@@ -2519,10 +2501,6 @@
                 return data.UseAsStream((stream) => sha.ComputeHash(stream));
             }
 #endif
-<<<<<<< HEAD
-
-=======
->>>>>>> e699169a
         }
 
 #if NET6_0_OR_GREATER
