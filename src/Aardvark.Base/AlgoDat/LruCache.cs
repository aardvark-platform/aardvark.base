--- conflicted
+++ resolved
@@ -99,13 +99,8 @@
                 {
                     if (m_deleteAct != null)
                         m_deleteAct(removeKey, entry.Value);
-<<<<<<< HEAD
-                    var disposable = entry.Value as IDisposable;
-                    if (disposable != null) disposable.Dispose();
-=======
                     if (entry.DeleteAct != null)
                         entry.DeleteAct();
->>>>>>> 9f26c50f
                     size -= entry.Size;
                 }
                 else
@@ -147,11 +142,7 @@
             }
         }
 
-<<<<<<< HEAD
-        public TValue GetOrAdd(TKey key, long size, Func<TValue> valueFun)
-=======
         public TValue GetOrAdd(TKey key, long size, Func<TValue> valueFun, Action deleteAct = null)
->>>>>>> 9f26c50f
         {
             Entry entry;
             lock (m_lock)
@@ -170,10 +161,7 @@
                         Size = size,
                         Key = key,
                         Value = valueFun(),
-<<<<<<< HEAD
-=======
                         DeleteAct = deleteAct,
->>>>>>> 9f26c50f
                     };
                     m_cache[key] = entry;
                     Enqueue(m_heap, entry);
@@ -221,13 +209,8 @@
                     RemoveAt(m_heap, entry.Index);
                     if (m_deleteAct != null)
                         m_deleteAct(key, entry.Value);
-<<<<<<< HEAD
-                    var disposable = entry.Value as IDisposable;
-                    if (disposable != null) disposable.Dispose();
-=======
                     if (entry.DeleteAct != null)
                         entry.DeleteAct();
->>>>>>> 9f26c50f
                     return true;
                 }
                 return false;
