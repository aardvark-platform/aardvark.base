--- conflicted
+++ resolved
@@ -1,40 +1,35 @@
-<?xml version="1.0" encoding="utf-8"?>
-<Project Sdk="Microsoft.NET.Sdk">
-  <PropertyGroup>
-<<<<<<< HEAD
-    <TargetFrameworks>net8.0;netstandard2.0</TargetFrameworks>
-    <LangVersion>8.0</LangVersion>
-=======
-    <TargetFrameworks>net6.0;netstandard2.0</TargetFrameworks>
-    <LangVersion>9.0</LangVersion>
->>>>>>> 2142e3ff
-    <GenerateDocumentationFile>true</GenerateDocumentationFile>
-  </PropertyGroup>
-  <PropertyGroup Condition="'$(Configuration)|$(Platform)'=='Debug|AnyCPU'">
-    <OutputPath>..\..\bin\Debug</OutputPath>
-    <NoWarn>1701;1702;1705;1591</NoWarn>
-    <AllowUnsafeBlocks>true</AllowUnsafeBlocks>
-  </PropertyGroup>
-  <PropertyGroup Condition="'$(Configuration)|$(Platform)'=='Release|AnyCPU'">
-    <OutputPath>..\..\bin\Release</OutputPath>
-    <NoWarn>1701;1702;1705;1591</NoWarn>
-    <AllowUnsafeBlocks>true</AllowUnsafeBlocks>
-  </PropertyGroup>
-  <ItemGroup>
-    <Compile Remove="**\*_template.cs" />
-    <Compile Remove="**\*_generator.cs" />
-  </ItemGroup>
-  <ItemGroup>
-    <None Include="**\*_template.cs" />
-  </ItemGroup>
-  <ItemGroup>
-    <None Remove="Geometry\Polygon2_template.cs" />
-  </ItemGroup>
-  <ItemGroup>
-    <CodeAnalysisDictionary Include="Geometry\Types\Polygon\Polygon2_template.cs" />
-  </ItemGroup>
-  <ItemGroup>
-    <ProjectReference Include="..\Aardvark.Base.Telemetry\Aardvark.Base.Telemetry.csproj" />
-  </ItemGroup>
-  <Import Project="..\..\.paket\Paket.Restore.targets" />
+<?xml version="1.0" encoding="utf-8"?>
+<Project Sdk="Microsoft.NET.Sdk">
+  <PropertyGroup>
+    <TargetFrameworks>net8.0;netstandard2.0</TargetFrameworks>
+    <LangVersion>9.0</LangVersion>
+    <GenerateDocumentationFile>true</GenerateDocumentationFile>
+  </PropertyGroup>
+  <PropertyGroup Condition="'$(Configuration)|$(Platform)'=='Debug|AnyCPU'">
+    <OutputPath>..\..\bin\Debug</OutputPath>
+    <NoWarn>1701;1702;1705;1591</NoWarn>
+    <AllowUnsafeBlocks>true</AllowUnsafeBlocks>
+  </PropertyGroup>
+  <PropertyGroup Condition="'$(Configuration)|$(Platform)'=='Release|AnyCPU'">
+    <OutputPath>..\..\bin\Release</OutputPath>
+    <NoWarn>1701;1702;1705;1591</NoWarn>
+    <AllowUnsafeBlocks>true</AllowUnsafeBlocks>
+  </PropertyGroup>
+  <ItemGroup>
+    <Compile Remove="**\*_template.cs" />
+    <Compile Remove="**\*_generator.cs" />
+  </ItemGroup>
+  <ItemGroup>
+    <None Include="**\*_template.cs" />
+  </ItemGroup>
+  <ItemGroup>
+    <None Remove="Geometry\Polygon2_template.cs" />
+  </ItemGroup>
+  <ItemGroup>
+    <CodeAnalysisDictionary Include="Geometry\Types\Polygon\Polygon2_template.cs" />
+  </ItemGroup>
+  <ItemGroup>
+    <ProjectReference Include="..\Aardvark.Base.Telemetry\Aardvark.Base.Telemetry.csproj" />
+  </ItemGroup>
+  <Import Project="..\..\.paket\Paket.Restore.targets" />
 </Project>