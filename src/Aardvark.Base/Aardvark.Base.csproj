﻿<?xml version="1.0" encoding="utf-8"?>
<Project ToolsVersion="12.0" DefaultTargets="Build" xmlns="http://schemas.microsoft.com/developer/msbuild/2003">
  <PropertyGroup>
    <Configuration Condition=" '$(Configuration)' == '' ">Debug</Configuration>
    <Platform Condition=" '$(Platform)' == '' ">AnyCPU</Platform>
    <ProjectGuid>{377DA721-C821-45F6-B803-9C8724C7B37F}</ProjectGuid>
    <OutputType>Library</OutputType>
    <AppDesignerFolder>Properties</AppDesignerFolder>
    <RootNamespace>Aardvark.Base</RootNamespace>
    <AssemblyName>Aardvark.Base</AssemblyName>
    <TargetFrameworkVersion>v4.6.1</TargetFrameworkVersion>
    <TargetFSharpCoreVersion>4.3.1.0</TargetFSharpCoreVersion>
    <FileAlignment>512</FileAlignment>
    <TargetFrameworkProfile />
    <AardvarkProject>True</AardvarkProject>
    <NuGetPackageImportStamp>676e7752</NuGetPackageImportStamp>
  </PropertyGroup>
  <PropertyGroup>
    <CustomBeforeMicrosoftCommonTargets>$(SolutionDir)\Aardvark.targets</CustomBeforeMicrosoftCommonTargets>
  </PropertyGroup>
  <PropertyGroup Condition=" '$(Configuration)|$(Platform)' == 'Debug|AnyCPU' ">
    <DebugSymbols>true</DebugSymbols>
    <DebugType>full</DebugType>
    <Optimize>false</Optimize>
    <OutputPath>..\..\bin\Debug\</OutputPath>
    <IntermediateOutputPath>obj\Debug\</IntermediateOutputPath>
    <DefineConstants>DEBUG;TRACE</DefineConstants>
    <ErrorReport>prompt</ErrorReport>
    <WarningLevel>4</WarningLevel>
    <TreatWarningsAsErrors>true</TreatWarningsAsErrors>
    <AllowUnsafeBlocks>true</AllowUnsafeBlocks>
    <Prefer32Bit>false</Prefer32Bit>
    <NoWarn>1591</NoWarn>
    <DocumentationFile>..\..\bin\Debug\Aardvark.Base.xml</DocumentationFile>
  </PropertyGroup>
  <PropertyGroup Condition=" '$(Configuration)|$(Platform)' == 'Release|AnyCPU' ">
    <DebugType>pdbonly</DebugType>
    <Optimize>true</Optimize>
    <OutputPath>..\..\bin\Release\</OutputPath>
    <IntermediateOutputPath>obj\Release\</IntermediateOutputPath>
    <DefineConstants>TRACE</DefineConstants>
    <ErrorReport>prompt</ErrorReport>
    <WarningLevel>4</WarningLevel>
    <TreatWarningsAsErrors>true</TreatWarningsAsErrors>
    <AllowUnsafeBlocks>true</AllowUnsafeBlocks>
    <Prefer32Bit>false</Prefer32Bit>
    <NoWarn>1591</NoWarn>
    <DocumentationFile>..\..\bin\Release\Aardvark.Base.xml</DocumentationFile>
  </PropertyGroup>
  <Import Project="$(MSBuildExtensionsPath)\$(MSBuildToolsVersion)\Microsoft.Common.props" Condition="Exists('$(MSBuildExtensionsPath)\$(MSBuildToolsVersion)\Microsoft.Common.props')" />
  <Import Project="$(MSBuildToolsPath)\Microsoft.CSharp.targets" />
  <ItemGroup>
    <Reference Include="System" />
    <Reference Include="System.Core" />
    <Reference Include="System.Drawing" />
    <Reference Include="System.IO.Compression" />
    <Reference Include="System.IO.Compression.FileSystem" />
    <Reference Include="System.Runtime.Serialization" />
    <Reference Include="System.Xml.Linq" />
    <Reference Include="System.Data.DataSetExtensions" />
    <Reference Include="Microsoft.CSharp" />
    <Reference Include="System.Data" />
    <Reference Include="System.Xml" />
  </ItemGroup>
  <ItemGroup>
<<<<<<< HEAD
    <Compile Include="Extensions\EnumHelpers.cs" />
    <Compile Include="Extensions\ArrayExtensions.cs" />
=======
    <Compile Include="AlgoDat\ExtendedCore\BitHelpers.cs" />
    <Compile Include="AlgoDat\ExtendedCore\SortedSetExt.cs" />
>>>>>>> c1c76816
    <Compile Include="Extensions\FuncActionExtensions.cs" />
    <Compile Include="Extensions\FuncActionExtensions_auto.cs" />
    <None Include="Extensions\FuncActionExtensions_template.cs" />
    <Compile Include="Extensions\IEnumerableExtensions.cs" />
    <Compile Include="Extensions\ListExtensions.cs" />
    <Compile Include="Images\PixImageBitmap.cs" />
    <Compile Include="Images\PixImageDevil.cs" />
    <Compile Include="Images\PixImageFreeImage.cs" />
    <Compile Include="Images\PixImageSystemImage.cs" />
    <Compile Include="AlgoDat\Meta.cs" />
    <Compile Include="AlgoDat\XmlParser.cs" />
    <Compile Include="Extensions\SystemDrawingExtensions.cs" />
    <None Include="paket.references" />
    <None Include="paket.template" />
    <Compile Include="AlgoDat\Structs.cs" />
    <Compile Include="Math\Interfaces.cs" />
    <Compile Include="Properties\AssemblyInfo.cs" />
  </ItemGroup>
  <ItemGroup>
    <ProjectReference Include="..\Aardvark.Base.Delegates\Aardvark.Base.Delegates.csproj">
      <Project>{f6879d9e-0f64-4b7e-a0e9-ac005e1da843}</Project>
      <Name>Aardvark.Base.Delegates</Name>
    </ProjectReference>
    <ProjectReference Include="..\Aardvark.Base.Extensions\Aardvark.Base.Extensions.csproj">
      <Project>{430d818a-45e4-4643-9a9f-091d3ed31bc7}</Project>
      <Name>Aardvark.Base.Extensions</Name>
    </ProjectReference>
    <ProjectReference Include="..\Aardvark.Base.Geometry\Aardvark.Base.Geometry.csproj">
      <Project>{1f843ba4-1fee-4d4e-be32-ee9701d907e1}</Project>
      <Name>Aardvark.Base.Geometry</Name>
    </ProjectReference>
    <ProjectReference Include="..\Aardvark.Base.Hashing\Aardvark.Base.Hashing.csproj">
      <Project>{8fc336ea-7de8-428f-949d-3320208a5ee5}</Project>
      <Name>Aardvark.Base.Hashing</Name>
    </ProjectReference>
    <ProjectReference Include="..\Aardvark.Base.Images\Aardvark.Base.Images.csproj">
      <Project>{839e595c-0771-40bd-b17d-32288a2f558d}</Project>
      <Name>Aardvark.Base.Images</Name>
    </ProjectReference>
    <ProjectReference Include="..\Aardvark.Base.Introspection\Aardvark.Base.Introspection.csproj">
      <Project>{919e549b-980d-4565-b504-2d0244d23ce6}</Project>
      <Name>Aardvark.Base.Introspection</Name>
    </ProjectReference>
    <ProjectReference Include="..\Aardvark.Base.Math\Aardvark.Base.Math.csproj">
      <Project>{caa4e460-e04b-45a4-8501-2694e61f72c9}</Project>
      <Name>Aardvark.Base.Math</Name>
    </ProjectReference>
    <ProjectReference Include="..\Aardvark.Base.Reporting\Aardvark.Base.Reporting.csproj">
      <Project>{f4d5431a-43a4-4fba-b352-421ec359d03c}</Project>
      <Name>Aardvark.Base.Reporting</Name>
    </ProjectReference>
    <ProjectReference Include="..\Aardvark.Base.Sorting\Aardvark.Base.Sorting.csproj">
      <Project>{59dcc8ab-aeea-4134-8f46-d99afd4216a5}</Project>
      <Name>Aardvark.Base.Sorting</Name>
    </ProjectReference>
    <ProjectReference Include="..\Aardvark.Base.Symbol\Aardvark.Base.Symbol.csproj">
      <Project>{0d5b3e80-26bd-4d67-a4dc-0dde84c478b6}</Project>
      <Name>Aardvark.Base.Symbol</Name>
    </ProjectReference>
    <ProjectReference Include="..\Aardvark.Base.Telemetry\Aardvark.Base.Telemetry.csproj">
      <Project>{ac2e2835-64c6-4553-a613-981d6e104437}</Project>
      <Name>Aardvark.Base.Telemetry</Name>
    </ProjectReference>
    <ProjectReference Include="..\Aardvark.Base.Text\Aardvark.Base.Text.csproj">
      <Project>{c700fc2e-b25f-4404-9f7e-391221fbeb25}</Project>
      <Name>Aardvark.Base.Text</Name>
    </ProjectReference>
    <ProjectReference Include="..\Aardvark.Base.Tup\Aardvark.Base.Tup.csproj">
      <Project>{e0fc963c-92e2-466f-8f38-3a12b314e394}</Project>
      <Name>Aardvark.Base.Tup</Name>
    </ProjectReference>
  </ItemGroup>
  <Target Name="Package">
    <!-- Ensure the Package directory exists for this project -->
    <RemoveDir Directories="NuGet" />
    <MakeDir Directories="NuGet" />
    <!-- Package the project -->
    <Exec WorkingDirectory="$(BuildDir)" Command="NuGet.exe pack -Verbosity detailed -Symbols -OutputDir &quot;NuGet&quot; -Properties &quot;Configuration=$(Configuration)&quot;" />
  </Target>
  <!-- To modify your build process, add your task inside one of the targets below and uncomment it. 
       Other similar extension points exist, see Microsoft.Common.targets.
  <Target Name="BeforeBuild">
  </Target>
  <Target Name="AfterBuild">
  </Target>
  -->
  <Choose>
    <When Condition="$(TargetFrameworkIdentifier) == '.NETStandard' And $(TargetFrameworkVersion) == 'v2.0'">
      <ItemGroup>
        <Reference Include="DevILSharp">
          <HintPath>..\..\packages\DevILSharp\lib\netstandard2.0\DevILSharp.dll</HintPath>
          <Private>True</Private>
          <Paket>True</Paket>
        </Reference>
      </ItemGroup>
    </When>
  </Choose>
  <Choose>
    <When Condition="$(TargetFrameworkIdentifier) == '.NETStandard' And $(TargetFrameworkVersion) == 'v2.0'">
      <ItemGroup>
        <Reference Include="FSharp.Core">
          <HintPath>..\..\packages\FSharp.Core\lib\netstandard1.6\FSharp.Core.dll</HintPath>
          <Private>True</Private>
          <Paket>True</Paket>
        </Reference>
      </ItemGroup>
    </When>
  </Choose>
  <Choose>
    <When Condition="$(TargetFrameworkIdentifier) == '.NETStandard' And $(TargetFrameworkVersion) == 'v2.0'">
      <ItemGroup>
        <Reference Include="System.Collections">
          <HintPath>..\..\packages\System.Collections\ref\netstandard1.3\System.Collections.dll</HintPath>
          <Private>False</Private>
          <Paket>True</Paket>
        </Reference>
      </ItemGroup>
    </When>
  </Choose>
  <Choose>
    <When Condition="$(TargetFrameworkIdentifier) == '.NETStandard' And $(TargetFrameworkVersion) == 'v2.0'">
      <ItemGroup>
        <Reference Include="System.Collections.Concurrent">
          <HintPath>..\..\packages\System.Collections.Concurrent\lib\netstandard1.3\System.Collections.Concurrent.dll</HintPath>
          <Private>True</Private>
          <Paket>True</Paket>
        </Reference>
      </ItemGroup>
    </When>
    <When Condition="$(TargetFrameworkIdentifier) == '.NETStandard' And $(TargetFrameworkVersion) == 'v2.0'">
      <ItemGroup>
        <Reference Include="System.Collections.Concurrent">
          <HintPath>..\..\packages\System.Collections.Concurrent\ref\netstandard1.3\System.Collections.Concurrent.dll</HintPath>
          <Private>False</Private>
          <Paket>True</Paket>
        </Reference>
      </ItemGroup>
    </When>
  </Choose>
  <Choose>
    <When Condition="$(TargetFrameworkIdentifier) == '.NETStandard' And $(TargetFrameworkVersion) == 'v2.0'">
      <ItemGroup>
        <Reference Include="System.Console">
          <HintPath>..\..\packages\System.Console\ref\netstandard1.3\System.Console.dll</HintPath>
          <Private>False</Private>
          <Paket>True</Paket>
        </Reference>
      </ItemGroup>
    </When>
  </Choose>
  <Choose>
    <When Condition="$(TargetFrameworkIdentifier) == '.NETStandard' And $(TargetFrameworkVersion) == 'v2.0'">
      <ItemGroup>
        <Reference Include="System.Diagnostics.Debug">
          <HintPath>..\..\packages\System.Diagnostics.Debug\ref\netstandard1.3\System.Diagnostics.Debug.dll</HintPath>
          <Private>False</Private>
          <Paket>True</Paket>
        </Reference>
      </ItemGroup>
    </When>
  </Choose>
  <Choose>
    <When Condition="$(TargetFrameworkIdentifier) == '.NETStandard' And $(TargetFrameworkVersion) == 'v2.0'">
      <ItemGroup>
        <Reference Include="System.Diagnostics.DiagnosticSource">
          <HintPath>..\..\packages\System.Diagnostics.DiagnosticSource\lib\netstandard1.3\System.Diagnostics.DiagnosticSource.dll</HintPath>
          <Private>True</Private>
          <Paket>True</Paket>
        </Reference>
      </ItemGroup>
    </When>
  </Choose>
  <Choose>
    <When Condition="$(TargetFrameworkIdentifier) == '.NETStandard' And $(TargetFrameworkVersion) == 'v2.0'">
      <ItemGroup>
        <Reference Include="System.Diagnostics.Tools">
          <HintPath>..\..\packages\System.Diagnostics.Tools\ref\netstandard1.0\System.Diagnostics.Tools.dll</HintPath>
          <Private>False</Private>
          <Paket>True</Paket>
        </Reference>
      </ItemGroup>
    </When>
  </Choose>
  <Choose>
    <When Condition="$(TargetFrameworkIdentifier) == '.NETStandard' And $(TargetFrameworkVersion) == 'v2.0'">
      <ItemGroup>
        <Reference Include="System.Diagnostics.Tracing">
          <HintPath>..\..\packages\System.Diagnostics.Tracing\ref\netstandard1.5\System.Diagnostics.Tracing.dll</HintPath>
          <Private>False</Private>
          <Paket>True</Paket>
        </Reference>
      </ItemGroup>
    </When>
  </Choose>
  <Choose>
    <When Condition="$(TargetFrameworkIdentifier) == '.NETStandard' And $(TargetFrameworkVersion) == 'v2.0'">
      <ItemGroup>
        <Reference Include="System.Globalization">
          <HintPath>..\..\packages\System.Globalization\ref\netstandard1.3\System.Globalization.dll</HintPath>
          <Private>False</Private>
          <Paket>True</Paket>
        </Reference>
      </ItemGroup>
    </When>
  </Choose>
  <Choose>
    <When Condition="$(TargetFrameworkIdentifier) == '.NETStandard' And $(TargetFrameworkVersion) == 'v2.0'">
      <ItemGroup>
        <Reference Include="System.Globalization.Calendars">
          <HintPath>..\..\packages\System.Globalization.Calendars\ref\netstandard1.3\System.Globalization.Calendars.dll</HintPath>
          <Private>False</Private>
          <Paket>True</Paket>
        </Reference>
      </ItemGroup>
    </When>
  </Choose>
  <Choose>
    <When Condition="$(TargetFrameworkIdentifier) == '.NETStandard' And $(TargetFrameworkVersion) == 'v2.0'">
      <ItemGroup>
        <Reference Include="System.Globalization.Extensions">
          <HintPath>..\..\packages\System.Globalization.Extensions\ref\netstandard1.3\System.Globalization.Extensions.dll</HintPath>
          <Private>False</Private>
          <Paket>True</Paket>
        </Reference>
      </ItemGroup>
    </When>
  </Choose>
  <Choose>
    <When Condition="$(TargetFrameworkIdentifier) == '.NETStandard' And $(TargetFrameworkVersion) == 'v2.0'">
      <ItemGroup>
        <Reference Include="System.IO">
          <HintPath>..\..\packages\System.IO\ref\netstandard1.5\System.IO.dll</HintPath>
          <Private>False</Private>
          <Paket>True</Paket>
        </Reference>
      </ItemGroup>
    </When>
  </Choose>
  <Choose>
    <When Condition="$(TargetFrameworkIdentifier) == '.NETStandard' And $(TargetFrameworkVersion) == 'v2.0'">
      <ItemGroup>
        <Reference Include="System.IO.FileSystem">
          <HintPath>..\..\packages\System.IO.FileSystem\ref\netstandard1.3\System.IO.FileSystem.dll</HintPath>
          <Private>False</Private>
          <Paket>True</Paket>
        </Reference>
      </ItemGroup>
    </When>
  </Choose>
  <Choose>
    <When Condition="$(TargetFrameworkIdentifier) == '.NETStandard' And $(TargetFrameworkVersion) == 'v2.0'">
      <ItemGroup>
        <Reference Include="System.IO.FileSystem.Primitives">
          <HintPath>..\..\packages\System.IO.FileSystem.Primitives\lib\netstandard1.3\System.IO.FileSystem.Primitives.dll</HintPath>
          <Private>True</Private>
          <Paket>True</Paket>
        </Reference>
      </ItemGroup>
    </When>
    <When Condition="$(TargetFrameworkIdentifier) == '.NETStandard' And $(TargetFrameworkVersion) == 'v2.0'">
      <ItemGroup>
        <Reference Include="System.IO.FileSystem.Primitives">
          <HintPath>..\..\packages\System.IO.FileSystem.Primitives\ref\netstandard1.3\System.IO.FileSystem.Primitives.dll</HintPath>
          <Private>False</Private>
          <Paket>True</Paket>
        </Reference>
      </ItemGroup>
    </When>
  </Choose>
  <Choose>
    <When Condition="$(TargetFrameworkIdentifier) == '.NETStandard' And $(TargetFrameworkVersion) == 'v2.0'">
      <ItemGroup>
        <Reference Include="System.Linq">
          <HintPath>..\..\packages\System.Linq\lib\netstandard1.6\System.Linq.dll</HintPath>
          <Private>True</Private>
          <Paket>True</Paket>
        </Reference>
      </ItemGroup>
    </When>
    <When Condition="$(TargetFrameworkIdentifier) == '.NETStandard' And $(TargetFrameworkVersion) == 'v2.0'">
      <ItemGroup>
        <Reference Include="System.Linq">
          <HintPath>..\..\packages\System.Linq\ref\netstandard1.6\System.Linq.dll</HintPath>
          <Private>False</Private>
          <Paket>True</Paket>
        </Reference>
      </ItemGroup>
    </When>
  </Choose>
  <Choose>
    <When Condition="$(TargetFrameworkIdentifier) == '.NETStandard' And $(TargetFrameworkVersion) == 'v2.0'">
      <ItemGroup>
        <Reference Include="System.Linq.Expressions">
          <HintPath>..\..\packages\System.Linq.Expressions\lib\netstandard1.6\System.Linq.Expressions.dll</HintPath>
          <Private>True</Private>
          <Paket>True</Paket>
        </Reference>
      </ItemGroup>
    </When>
    <When Condition="$(TargetFrameworkIdentifier) == '.NETStandard' And $(TargetFrameworkVersion) == 'v2.0'">
      <ItemGroup>
        <Reference Include="System.Linq.Expressions">
          <HintPath>..\..\packages\System.Linq.Expressions\ref\netstandard1.6\System.Linq.Expressions.dll</HintPath>
          <Private>False</Private>
          <Paket>True</Paket>
        </Reference>
      </ItemGroup>
    </When>
  </Choose>
  <Choose>
    <When Condition="$(TargetFrameworkIdentifier) == '.NETStandard' And $(TargetFrameworkVersion) == 'v2.0'">
      <ItemGroup>
        <Reference Include="System.Linq.Queryable">
          <HintPath>..\..\packages\System.Linq.Queryable\ref\netstandard1.0\System.Linq.Queryable.dll</HintPath>
          <Private>False</Private>
          <Paket>True</Paket>
        </Reference>
      </ItemGroup>
    </When>
    <When Condition="$(TargetFrameworkIdentifier) == '.NETStandard' And $(TargetFrameworkVersion) == 'v2.0'">
      <ItemGroup>
        <Reference Include="System.Linq.Queryable">
          <HintPath>..\..\packages\System.Linq.Queryable\lib\netstandard1.3\System.Linq.Queryable.dll</HintPath>
          <Private>True</Private>
          <Paket>True</Paket>
        </Reference>
      </ItemGroup>
    </When>
  </Choose>
  <Choose>
    <When Condition="$(TargetFrameworkIdentifier) == '.NETStandard' And $(TargetFrameworkVersion) == 'v2.0'">
      <ItemGroup>
        <Reference Include="System.Net.Http">
          <HintPath>..\..\packages\System.Net.Http\ref\netstandard1.3\System.Net.Http.dll</HintPath>
          <Private>False</Private>
          <Paket>True</Paket>
        </Reference>
      </ItemGroup>
    </When>
  </Choose>
  <Choose>
    <When Condition="$(TargetFrameworkIdentifier) == '.NETStandard' And $(TargetFrameworkVersion) == 'v2.0'">
      <ItemGroup>
        <Reference Include="System.Net.Primitives">
          <HintPath>..\..\packages\System.Net.Primitives\ref\netstandard1.3\System.Net.Primitives.dll</HintPath>
          <Private>False</Private>
          <Paket>True</Paket>
        </Reference>
      </ItemGroup>
    </When>
  </Choose>
  <Choose>
    <When Condition="$(TargetFrameworkIdentifier) == '.NETStandard' And $(TargetFrameworkVersion) == 'v2.0'">
      <ItemGroup>
        <Reference Include="System.Net.Requests">
          <HintPath>..\..\packages\System.Net.Requests\ref\netstandard1.3\System.Net.Requests.dll</HintPath>
          <Private>False</Private>
          <Paket>True</Paket>
        </Reference>
      </ItemGroup>
    </When>
  </Choose>
  <Choose>
    <When Condition="$(TargetFrameworkIdentifier) == '.NETStandard' And $(TargetFrameworkVersion) == 'v2.0'">
      <ItemGroup>
        <Reference Include="System.Net.WebHeaderCollection">
          <HintPath>..\..\packages\System.Net.WebHeaderCollection\lib\netstandard1.3\System.Net.WebHeaderCollection.dll</HintPath>
          <Private>True</Private>
          <Paket>True</Paket>
        </Reference>
      </ItemGroup>
    </When>
    <When Condition="$(TargetFrameworkIdentifier) == '.NETStandard' And $(TargetFrameworkVersion) == 'v2.0'">
      <ItemGroup>
        <Reference Include="System.Net.WebHeaderCollection">
          <HintPath>..\..\packages\System.Net.WebHeaderCollection\ref\netstandard1.3\System.Net.WebHeaderCollection.dll</HintPath>
          <Private>False</Private>
          <Paket>True</Paket>
        </Reference>
      </ItemGroup>
    </When>
  </Choose>
  <Choose>
    <When Condition="$(TargetFrameworkIdentifier) == '.NETStandard' And $(TargetFrameworkVersion) == 'v2.0'">
      <ItemGroup>
        <Reference Include="System.ObjectModel">
          <HintPath>..\..\packages\System.ObjectModel\lib\netstandard1.3\System.ObjectModel.dll</HintPath>
          <Private>True</Private>
          <Paket>True</Paket>
        </Reference>
      </ItemGroup>
    </When>
    <When Condition="$(TargetFrameworkIdentifier) == '.NETStandard' And $(TargetFrameworkVersion) == 'v2.0'">
      <ItemGroup>
        <Reference Include="System.ObjectModel">
          <HintPath>..\..\packages\System.ObjectModel\ref\netstandard1.3\System.ObjectModel.dll</HintPath>
          <Private>False</Private>
          <Paket>True</Paket>
        </Reference>
      </ItemGroup>
    </When>
  </Choose>
  <Choose>
    <When Condition="$(TargetFrameworkIdentifier) == '.NETStandard' And $(TargetFrameworkVersion) == 'v2.0'">
      <ItemGroup>
        <Reference Include="System.Reflection">
          <HintPath>..\..\packages\System.Reflection\ref\netstandard1.5\System.Reflection.dll</HintPath>
          <Private>False</Private>
          <Paket>True</Paket>
        </Reference>
      </ItemGroup>
    </When>
  </Choose>
  <Choose>
    <When Condition="$(TargetFrameworkIdentifier) == '.NETStandard' And $(TargetFrameworkVersion) == 'v2.0'">
      <ItemGroup>
        <Reference Include="System.Reflection.Emit">
          <HintPath>..\..\packages\System.Reflection.Emit\ref\netstandard1.1\System.Reflection.Emit.dll</HintPath>
          <Private>False</Private>
          <Paket>True</Paket>
        </Reference>
      </ItemGroup>
    </When>
    <When Condition="$(TargetFrameworkIdentifier) == '.NETStandard' And $(TargetFrameworkVersion) == 'v2.0'">
      <ItemGroup>
        <Reference Include="System.Reflection.Emit">
          <HintPath>..\..\packages\System.Reflection.Emit\lib\netstandard1.3\System.Reflection.Emit.dll</HintPath>
          <Private>True</Private>
          <Paket>True</Paket>
        </Reference>
      </ItemGroup>
    </When>
  </Choose>
  <Choose>
    <When Condition="$(TargetFrameworkIdentifier) == '.NETStandard' And $(TargetFrameworkVersion) == 'v2.0'">
      <ItemGroup>
        <Reference Include="System.Reflection.Emit.ILGeneration">
          <HintPath>..\..\packages\System.Reflection.Emit.ILGeneration\ref\netstandard1.0\System.Reflection.Emit.ILGeneration.dll</HintPath>
          <Private>False</Private>
          <Paket>True</Paket>
        </Reference>
      </ItemGroup>
    </When>
    <When Condition="$(TargetFrameworkIdentifier) == '.NETStandard' And $(TargetFrameworkVersion) == 'v2.0'">
      <ItemGroup>
        <Reference Include="System.Reflection.Emit.ILGeneration">
          <HintPath>..\..\packages\System.Reflection.Emit.ILGeneration\lib\netstandard1.3\System.Reflection.Emit.ILGeneration.dll</HintPath>
          <Private>True</Private>
          <Paket>True</Paket>
        </Reference>
      </ItemGroup>
    </When>
  </Choose>
  <Choose>
    <When Condition="$(TargetFrameworkIdentifier) == '.NETStandard' And $(TargetFrameworkVersion) == 'v2.0'">
      <ItemGroup>
        <Reference Include="System.Reflection.Emit.Lightweight">
          <HintPath>..\..\packages\System.Reflection.Emit.Lightweight\ref\netstandard1.0\System.Reflection.Emit.Lightweight.dll</HintPath>
          <Private>False</Private>
          <Paket>True</Paket>
        </Reference>
      </ItemGroup>
    </When>
    <When Condition="$(TargetFrameworkIdentifier) == '.NETStandard' And $(TargetFrameworkVersion) == 'v2.0'">
      <ItemGroup>
        <Reference Include="System.Reflection.Emit.Lightweight">
          <HintPath>..\..\packages\System.Reflection.Emit.Lightweight\lib\netstandard1.3\System.Reflection.Emit.Lightweight.dll</HintPath>
          <Private>True</Private>
          <Paket>True</Paket>
        </Reference>
      </ItemGroup>
    </When>
  </Choose>
  <Choose>
    <When Condition="$(TargetFrameworkIdentifier) == '.NETStandard' And $(TargetFrameworkVersion) == 'v2.0'">
      <ItemGroup>
        <Reference Include="System.Reflection.Extensions">
          <HintPath>..\..\packages\System.Reflection.Extensions\ref\netstandard1.0\System.Reflection.Extensions.dll</HintPath>
          <Private>False</Private>
          <Paket>True</Paket>
        </Reference>
      </ItemGroup>
    </When>
  </Choose>
  <Choose>
    <When Condition="$(TargetFrameworkIdentifier) == '.NETStandard' And $(TargetFrameworkVersion) == 'v2.0'">
      <ItemGroup>
        <Reference Include="System.Reflection.Primitives">
          <HintPath>..\..\packages\System.Reflection.Primitives\ref\netstandard1.0\System.Reflection.Primitives.dll</HintPath>
          <Private>False</Private>
          <Paket>True</Paket>
        </Reference>
      </ItemGroup>
    </When>
  </Choose>
  <Choose>
    <When Condition="$(TargetFrameworkIdentifier) == '.NETStandard' And $(TargetFrameworkVersion) == 'v2.0'">
      <ItemGroup>
        <Reference Include="System.Reflection.TypeExtensions">
          <HintPath>..\..\packages\System.Reflection.TypeExtensions\lib\netstandard2.0\System.Reflection.TypeExtensions.dll</HintPath>
          <Private>True</Private>
          <Paket>True</Paket>
        </Reference>
      </ItemGroup>
    </When>
    <When Condition="$(TargetFrameworkIdentifier) == '.NETStandard' And $(TargetFrameworkVersion) == 'v2.0'">
      <ItemGroup>
        <Reference Include="System.Reflection.TypeExtensions">
          <HintPath>..\..\packages\System.Reflection.TypeExtensions\ref\netstandard2.0\System.Reflection.TypeExtensions.dll</HintPath>
          <Private>False</Private>
          <Paket>True</Paket>
        </Reference>
      </ItemGroup>
    </When>
  </Choose>
  <Choose>
    <When Condition="$(TargetFrameworkIdentifier) == '.NETStandard' And $(TargetFrameworkVersion) == 'v2.0'">
      <ItemGroup>
        <Reference Include="System.Resources.ResourceManager">
          <HintPath>..\..\packages\System.Resources.ResourceManager\ref\netstandard1.0\System.Resources.ResourceManager.dll</HintPath>
          <Private>False</Private>
          <Paket>True</Paket>
        </Reference>
      </ItemGroup>
    </When>
  </Choose>
  <Choose>
    <When Condition="$(TargetFrameworkIdentifier) == '.NETStandard' And $(TargetFrameworkVersion) == 'v2.0'">
      <ItemGroup>
        <Reference Include="System.Runtime">
          <HintPath>..\..\packages\System.Runtime\ref\netstandard1.5\System.Runtime.dll</HintPath>
          <Private>False</Private>
          <Paket>True</Paket>
        </Reference>
      </ItemGroup>
    </When>
  </Choose>
  <Choose>
    <When Condition="$(TargetFrameworkIdentifier) == '.NETStandard' And $(TargetFrameworkVersion) == 'v2.0'">
      <ItemGroup>
        <Reference Include="System.Runtime.Extensions">
          <HintPath>..\..\packages\System.Runtime.Extensions\ref\netstandard1.5\System.Runtime.Extensions.dll</HintPath>
          <Private>False</Private>
          <Paket>True</Paket>
        </Reference>
      </ItemGroup>
    </When>
  </Choose>
  <Choose>
    <When Condition="$(TargetFrameworkIdentifier) == '.NETStandard' And $(TargetFrameworkVersion) == 'v2.0'">
      <ItemGroup>
        <Reference Include="System.Runtime.Handles">
          <HintPath>..\..\packages\System.Runtime.Handles\ref\netstandard1.3\System.Runtime.Handles.dll</HintPath>
          <Private>False</Private>
          <Paket>True</Paket>
        </Reference>
      </ItemGroup>
    </When>
  </Choose>
  <Choose>
    <When Condition="$(TargetFrameworkIdentifier) == '.NETStandard' And $(TargetFrameworkVersion) == 'v2.0'">
      <ItemGroup>
        <Reference Include="System.Runtime.InteropServices">
          <HintPath>..\..\packages\System.Runtime.InteropServices\ref\netstandard1.5\System.Runtime.InteropServices.dll</HintPath>
          <Private>False</Private>
          <Paket>True</Paket>
        </Reference>
      </ItemGroup>
    </When>
  </Choose>
  <Choose>
    <When Condition="$(TargetFrameworkIdentifier) == '.NETStandard' And $(TargetFrameworkVersion) == 'v2.0'">
      <ItemGroup>
        <Reference Include="System.Runtime.Numerics">
          <HintPath>..\..\packages\System.Runtime.Numerics\ref\netstandard1.1\System.Runtime.Numerics.dll</HintPath>
          <Private>False</Private>
          <Paket>True</Paket>
        </Reference>
      </ItemGroup>
    </When>
    <When Condition="$(TargetFrameworkIdentifier) == '.NETStandard' And $(TargetFrameworkVersion) == 'v2.0'">
      <ItemGroup>
        <Reference Include="System.Runtime.Numerics">
          <HintPath>..\..\packages\System.Runtime.Numerics\lib\netstandard1.3\System.Runtime.Numerics.dll</HintPath>
          <Private>True</Private>
          <Paket>True</Paket>
        </Reference>
      </ItemGroup>
    </When>
  </Choose>
  <Choose>
    <When Condition="$(TargetFrameworkIdentifier) == '.NETStandard' And $(TargetFrameworkVersion) == 'v2.0'">
      <ItemGroup>
        <Reference Include="System.Security.Cryptography.Algorithms">
          <HintPath>..\..\packages\System.Security.Cryptography.Algorithms\ref\netstandard1.6\System.Security.Cryptography.Algorithms.dll</HintPath>
          <Private>False</Private>
          <Paket>True</Paket>
        </Reference>
      </ItemGroup>
    </When>
  </Choose>
  <Choose>
    <When Condition="$(TargetFrameworkIdentifier) == '.NETStandard' And $(TargetFrameworkVersion) == 'v2.0'">
      <ItemGroup>
        <Reference Include="System.Security.Cryptography.Cng">
          <HintPath>..\..\packages\System.Security.Cryptography.Cng\lib\netstandard2.0\System.Security.Cryptography.Cng.dll</HintPath>
          <Private>True</Private>
          <Paket>True</Paket>
        </Reference>
      </ItemGroup>
    </When>
    <When Condition="$(TargetFrameworkIdentifier) == '.NETStandard' And $(TargetFrameworkVersion) == 'v2.0'">
      <ItemGroup>
        <Reference Include="System.Security.Cryptography.Cng">
          <HintPath>..\..\packages\System.Security.Cryptography.Cng\ref\netstandard2.0\System.Security.Cryptography.Cng.dll</HintPath>
          <Private>False</Private>
          <Paket>True</Paket>
        </Reference>
      </ItemGroup>
    </When>
  </Choose>
  <Choose>
    <When Condition="$(TargetFrameworkIdentifier) == '.NETStandard' And $(TargetFrameworkVersion) == 'v2.0'">
      <ItemGroup>
        <Reference Include="System.Security.Cryptography.Csp">
          <HintPath>..\..\packages\System.Security.Cryptography.Csp\ref\netstandard1.3\System.Security.Cryptography.Csp.dll</HintPath>
          <Private>False</Private>
          <Paket>True</Paket>
        </Reference>
      </ItemGroup>
    </When>
  </Choose>
  <Choose>
    <When Condition="$(TargetFrameworkIdentifier) == '.NETStandard' And $(TargetFrameworkVersion) == 'v2.0'">
      <ItemGroup>
        <Reference Include="System.Security.Cryptography.Encoding">
          <HintPath>..\..\packages\System.Security.Cryptography.Encoding\ref\netstandard1.3\System.Security.Cryptography.Encoding.dll</HintPath>
          <Private>False</Private>
          <Paket>True</Paket>
        </Reference>
      </ItemGroup>
    </When>
  </Choose>
  <Choose>
    <When Condition="$(TargetFrameworkIdentifier) == '.NETStandard' And $(TargetFrameworkVersion) == 'v2.0'">
      <ItemGroup>
        <Reference Include="System.Security.Cryptography.OpenSsl">
          <HintPath>..\..\packages\System.Security.Cryptography.OpenSsl\lib\netstandard2.0\System.Security.Cryptography.OpenSsl.dll</HintPath>
          <Private>True</Private>
          <Paket>True</Paket>
        </Reference>
      </ItemGroup>
    </When>
    <When Condition="$(TargetFrameworkIdentifier) == '.NETStandard' And $(TargetFrameworkVersion) == 'v2.0'">
      <ItemGroup>
        <Reference Include="System.Security.Cryptography.OpenSsl">
          <HintPath>..\..\packages\System.Security.Cryptography.OpenSsl\ref\netstandard2.0\System.Security.Cryptography.OpenSsl.dll</HintPath>
          <Private>False</Private>
          <Paket>True</Paket>
        </Reference>
      </ItemGroup>
    </When>
  </Choose>
  <Choose>
    <When Condition="$(TargetFrameworkIdentifier) == '.NETStandard' And $(TargetFrameworkVersion) == 'v2.0'">
      <ItemGroup>
        <Reference Include="System.Security.Cryptography.Primitives">
          <HintPath>..\..\packages\System.Security.Cryptography.Primitives\lib\netstandard1.3\System.Security.Cryptography.Primitives.dll</HintPath>
          <Private>True</Private>
          <Paket>True</Paket>
        </Reference>
      </ItemGroup>
    </When>
    <When Condition="$(TargetFrameworkIdentifier) == '.NETStandard' And $(TargetFrameworkVersion) == 'v2.0'">
      <ItemGroup>
        <Reference Include="System.Security.Cryptography.Primitives">
          <HintPath>..\..\packages\System.Security.Cryptography.Primitives\ref\netstandard1.3\System.Security.Cryptography.Primitives.dll</HintPath>
          <Private>False</Private>
          <Paket>True</Paket>
        </Reference>
      </ItemGroup>
    </When>
  </Choose>
  <Choose>
    <When Condition="$(TargetFrameworkIdentifier) == '.NETStandard' And $(TargetFrameworkVersion) == 'v2.0'">
      <ItemGroup>
        <Reference Include="System.Security.Cryptography.X509Certificates">
          <HintPath>..\..\packages\System.Security.Cryptography.X509Certificates\ref\netstandard1.4\System.Security.Cryptography.X509Certificates.dll</HintPath>
          <Private>False</Private>
          <Paket>True</Paket>
        </Reference>
      </ItemGroup>
    </When>
  </Choose>
  <Choose>
    <When Condition="$(TargetFrameworkIdentifier) == '.NETStandard' And $(TargetFrameworkVersion) == 'v2.0'">
      <ItemGroup>
        <Reference Include="System.Text.Encoding">
          <HintPath>..\..\packages\System.Text.Encoding\ref\netstandard1.3\System.Text.Encoding.dll</HintPath>
          <Private>False</Private>
          <Paket>True</Paket>
        </Reference>
      </ItemGroup>
    </When>
  </Choose>
  <Choose>
    <When Condition="$(TargetFrameworkIdentifier) == '.NETStandard' And $(TargetFrameworkVersion) == 'v2.0'">
      <ItemGroup>
        <Reference Include="System.Text.RegularExpressions">
          <HintPath>..\..\packages\System.Text.RegularExpressions\lib\netstandard1.6\System.Text.RegularExpressions.dll</HintPath>
          <Private>True</Private>
          <Paket>True</Paket>
        </Reference>
      </ItemGroup>
    </When>
    <When Condition="$(TargetFrameworkIdentifier) == '.NETStandard' And $(TargetFrameworkVersion) == 'v2.0'">
      <ItemGroup>
        <Reference Include="System.Text.RegularExpressions">
          <HintPath>..\..\packages\System.Text.RegularExpressions\ref\netstandard1.6\System.Text.RegularExpressions.dll</HintPath>
          <Private>False</Private>
          <Paket>True</Paket>
        </Reference>
      </ItemGroup>
    </When>
  </Choose>
  <Choose>
    <When Condition="$(TargetFrameworkIdentifier) == '.NETStandard' And $(TargetFrameworkVersion) == 'v2.0'">
      <ItemGroup>
        <Reference Include="System.Threading">
          <HintPath>..\..\packages\System.Threading\lib\netstandard1.3\System.Threading.dll</HintPath>
          <Private>True</Private>
          <Paket>True</Paket>
        </Reference>
      </ItemGroup>
    </When>
    <When Condition="$(TargetFrameworkIdentifier) == '.NETStandard' And $(TargetFrameworkVersion) == 'v2.0'">
      <ItemGroup>
        <Reference Include="System.Threading">
          <HintPath>..\..\packages\System.Threading\ref\netstandard1.3\System.Threading.dll</HintPath>
          <Private>False</Private>
          <Paket>True</Paket>
        </Reference>
      </ItemGroup>
    </When>
  </Choose>
  <Choose>
    <When Condition="$(TargetFrameworkIdentifier) == '.NETStandard' And $(TargetFrameworkVersion) == 'v2.0'">
      <ItemGroup>
        <Reference Include="System.Threading.Tasks">
          <HintPath>..\..\packages\System.Threading.Tasks\ref\netstandard1.3\System.Threading.Tasks.dll</HintPath>
          <Private>False</Private>
          <Paket>True</Paket>
        </Reference>
      </ItemGroup>
    </When>
  </Choose>
  <Choose>
    <When Condition="$(TargetFrameworkIdentifier) == '.NETStandard' And $(TargetFrameworkVersion) == 'v2.0'">
      <ItemGroup>
        <Reference Include="System.Threading.Tasks.Parallel">
          <HintPath>..\..\packages\System.Threading.Tasks.Parallel\ref\netstandard1.1\System.Threading.Tasks.Parallel.dll</HintPath>
          <Private>False</Private>
          <Paket>True</Paket>
        </Reference>
      </ItemGroup>
    </When>
    <When Condition="$(TargetFrameworkIdentifier) == '.NETStandard' And $(TargetFrameworkVersion) == 'v2.0'">
      <ItemGroup>
        <Reference Include="System.Threading.Tasks.Parallel">
          <HintPath>..\..\packages\System.Threading.Tasks.Parallel\lib\netstandard1.3\System.Threading.Tasks.Parallel.dll</HintPath>
          <Private>True</Private>
          <Paket>True</Paket>
        </Reference>
      </ItemGroup>
    </When>
  </Choose>
  <Choose>
    <When Condition="$(TargetFrameworkIdentifier) == '.NETStandard' And $(TargetFrameworkVersion) == 'v2.0'">
      <ItemGroup>
        <Reference Include="System.Threading.Thread">
          <HintPath>..\..\packages\System.Threading.Thread\lib\netstandard1.3\System.Threading.Thread.dll</HintPath>
          <Private>True</Private>
          <Paket>True</Paket>
        </Reference>
      </ItemGroup>
    </When>
    <When Condition="$(TargetFrameworkIdentifier) == '.NETStandard' And $(TargetFrameworkVersion) == 'v2.0'">
      <ItemGroup>
        <Reference Include="System.Threading.Thread">
          <HintPath>..\..\packages\System.Threading.Thread\ref\netstandard1.3\System.Threading.Thread.dll</HintPath>
          <Private>False</Private>
          <Paket>True</Paket>
        </Reference>
      </ItemGroup>
    </When>
  </Choose>
  <Choose>
    <When Condition="$(TargetFrameworkIdentifier) == '.NETStandard' And $(TargetFrameworkVersion) == 'v2.0'">
      <ItemGroup>
        <Reference Include="System.Threading.ThreadPool">
          <HintPath>..\..\packages\System.Threading.ThreadPool\lib\netstandard1.3\System.Threading.ThreadPool.dll</HintPath>
          <Private>True</Private>
          <Paket>True</Paket>
        </Reference>
      </ItemGroup>
    </When>
    <When Condition="$(TargetFrameworkIdentifier) == '.NETStandard' And $(TargetFrameworkVersion) == 'v2.0'">
      <ItemGroup>
        <Reference Include="System.Threading.ThreadPool">
          <HintPath>..\..\packages\System.Threading.ThreadPool\ref\netstandard1.3\System.Threading.ThreadPool.dll</HintPath>
          <Private>False</Private>
          <Paket>True</Paket>
        </Reference>
      </ItemGroup>
    </When>
  </Choose>
  <Choose>
    <When Condition="$(TargetFrameworkIdentifier) == '.NETStandard' And $(TargetFrameworkVersion) == 'v2.0'">
      <ItemGroup>
        <Reference Include="System.Threading.Timer">
          <HintPath>..\..\packages\System.Threading.Timer\ref\netstandard1.2\System.Threading.Timer.dll</HintPath>
          <Private>False</Private>
          <Paket>True</Paket>
        </Reference>
      </ItemGroup>
    </When>
  </Choose>
</Project><|MERGE_RESOLUTION|>--- conflicted
+++ resolved
@@ -1,900 +1,893 @@
-﻿<?xml version="1.0" encoding="utf-8"?>
-<Project ToolsVersion="12.0" DefaultTargets="Build" xmlns="http://schemas.microsoft.com/developer/msbuild/2003">
-  <PropertyGroup>
-    <Configuration Condition=" '$(Configuration)' == '' ">Debug</Configuration>
-    <Platform Condition=" '$(Platform)' == '' ">AnyCPU</Platform>
-    <ProjectGuid>{377DA721-C821-45F6-B803-9C8724C7B37F}</ProjectGuid>
-    <OutputType>Library</OutputType>
-    <AppDesignerFolder>Properties</AppDesignerFolder>
-    <RootNamespace>Aardvark.Base</RootNamespace>
-    <AssemblyName>Aardvark.Base</AssemblyName>
-    <TargetFrameworkVersion>v4.6.1</TargetFrameworkVersion>
-    <TargetFSharpCoreVersion>4.3.1.0</TargetFSharpCoreVersion>
-    <FileAlignment>512</FileAlignment>
-    <TargetFrameworkProfile />
-    <AardvarkProject>True</AardvarkProject>
-    <NuGetPackageImportStamp>676e7752</NuGetPackageImportStamp>
-  </PropertyGroup>
-  <PropertyGroup>
-    <CustomBeforeMicrosoftCommonTargets>$(SolutionDir)\Aardvark.targets</CustomBeforeMicrosoftCommonTargets>
-  </PropertyGroup>
-  <PropertyGroup Condition=" '$(Configuration)|$(Platform)' == 'Debug|AnyCPU' ">
-    <DebugSymbols>true</DebugSymbols>
-    <DebugType>full</DebugType>
-    <Optimize>false</Optimize>
-    <OutputPath>..\..\bin\Debug\</OutputPath>
-    <IntermediateOutputPath>obj\Debug\</IntermediateOutputPath>
-    <DefineConstants>DEBUG;TRACE</DefineConstants>
-    <ErrorReport>prompt</ErrorReport>
-    <WarningLevel>4</WarningLevel>
-    <TreatWarningsAsErrors>true</TreatWarningsAsErrors>
-    <AllowUnsafeBlocks>true</AllowUnsafeBlocks>
-    <Prefer32Bit>false</Prefer32Bit>
-    <NoWarn>1591</NoWarn>
-    <DocumentationFile>..\..\bin\Debug\Aardvark.Base.xml</DocumentationFile>
-  </PropertyGroup>
-  <PropertyGroup Condition=" '$(Configuration)|$(Platform)' == 'Release|AnyCPU' ">
-    <DebugType>pdbonly</DebugType>
-    <Optimize>true</Optimize>
-    <OutputPath>..\..\bin\Release\</OutputPath>
-    <IntermediateOutputPath>obj\Release\</IntermediateOutputPath>
-    <DefineConstants>TRACE</DefineConstants>
-    <ErrorReport>prompt</ErrorReport>
-    <WarningLevel>4</WarningLevel>
-    <TreatWarningsAsErrors>true</TreatWarningsAsErrors>
-    <AllowUnsafeBlocks>true</AllowUnsafeBlocks>
-    <Prefer32Bit>false</Prefer32Bit>
-    <NoWarn>1591</NoWarn>
-    <DocumentationFile>..\..\bin\Release\Aardvark.Base.xml</DocumentationFile>
-  </PropertyGroup>
-  <Import Project="$(MSBuildExtensionsPath)\$(MSBuildToolsVersion)\Microsoft.Common.props" Condition="Exists('$(MSBuildExtensionsPath)\$(MSBuildToolsVersion)\Microsoft.Common.props')" />
-  <Import Project="$(MSBuildToolsPath)\Microsoft.CSharp.targets" />
-  <ItemGroup>
-    <Reference Include="System" />
-    <Reference Include="System.Core" />
-    <Reference Include="System.Drawing" />
-    <Reference Include="System.IO.Compression" />
-    <Reference Include="System.IO.Compression.FileSystem" />
-    <Reference Include="System.Runtime.Serialization" />
-    <Reference Include="System.Xml.Linq" />
-    <Reference Include="System.Data.DataSetExtensions" />
-    <Reference Include="Microsoft.CSharp" />
-    <Reference Include="System.Data" />
-    <Reference Include="System.Xml" />
-  </ItemGroup>
-  <ItemGroup>
-<<<<<<< HEAD
-    <Compile Include="Extensions\EnumHelpers.cs" />
-    <Compile Include="Extensions\ArrayExtensions.cs" />
-=======
-    <Compile Include="AlgoDat\ExtendedCore\BitHelpers.cs" />
-    <Compile Include="AlgoDat\ExtendedCore\SortedSetExt.cs" />
->>>>>>> c1c76816
-    <Compile Include="Extensions\FuncActionExtensions.cs" />
-    <Compile Include="Extensions\FuncActionExtensions_auto.cs" />
-    <None Include="Extensions\FuncActionExtensions_template.cs" />
-    <Compile Include="Extensions\IEnumerableExtensions.cs" />
-    <Compile Include="Extensions\ListExtensions.cs" />
-    <Compile Include="Images\PixImageBitmap.cs" />
-    <Compile Include="Images\PixImageDevil.cs" />
-    <Compile Include="Images\PixImageFreeImage.cs" />
-    <Compile Include="Images\PixImageSystemImage.cs" />
-    <Compile Include="AlgoDat\Meta.cs" />
-    <Compile Include="AlgoDat\XmlParser.cs" />
-    <Compile Include="Extensions\SystemDrawingExtensions.cs" />
-    <None Include="paket.references" />
-    <None Include="paket.template" />
-    <Compile Include="AlgoDat\Structs.cs" />
-    <Compile Include="Math\Interfaces.cs" />
-    <Compile Include="Properties\AssemblyInfo.cs" />
-  </ItemGroup>
-  <ItemGroup>
-    <ProjectReference Include="..\Aardvark.Base.Delegates\Aardvark.Base.Delegates.csproj">
-      <Project>{f6879d9e-0f64-4b7e-a0e9-ac005e1da843}</Project>
-      <Name>Aardvark.Base.Delegates</Name>
-    </ProjectReference>
-    <ProjectReference Include="..\Aardvark.Base.Extensions\Aardvark.Base.Extensions.csproj">
-      <Project>{430d818a-45e4-4643-9a9f-091d3ed31bc7}</Project>
-      <Name>Aardvark.Base.Extensions</Name>
-    </ProjectReference>
-    <ProjectReference Include="..\Aardvark.Base.Geometry\Aardvark.Base.Geometry.csproj">
-      <Project>{1f843ba4-1fee-4d4e-be32-ee9701d907e1}</Project>
-      <Name>Aardvark.Base.Geometry</Name>
-    </ProjectReference>
-    <ProjectReference Include="..\Aardvark.Base.Hashing\Aardvark.Base.Hashing.csproj">
-      <Project>{8fc336ea-7de8-428f-949d-3320208a5ee5}</Project>
-      <Name>Aardvark.Base.Hashing</Name>
-    </ProjectReference>
-    <ProjectReference Include="..\Aardvark.Base.Images\Aardvark.Base.Images.csproj">
-      <Project>{839e595c-0771-40bd-b17d-32288a2f558d}</Project>
-      <Name>Aardvark.Base.Images</Name>
-    </ProjectReference>
-    <ProjectReference Include="..\Aardvark.Base.Introspection\Aardvark.Base.Introspection.csproj">
-      <Project>{919e549b-980d-4565-b504-2d0244d23ce6}</Project>
-      <Name>Aardvark.Base.Introspection</Name>
-    </ProjectReference>
-    <ProjectReference Include="..\Aardvark.Base.Math\Aardvark.Base.Math.csproj">
-      <Project>{caa4e460-e04b-45a4-8501-2694e61f72c9}</Project>
-      <Name>Aardvark.Base.Math</Name>
-    </ProjectReference>
-    <ProjectReference Include="..\Aardvark.Base.Reporting\Aardvark.Base.Reporting.csproj">
-      <Project>{f4d5431a-43a4-4fba-b352-421ec359d03c}</Project>
-      <Name>Aardvark.Base.Reporting</Name>
-    </ProjectReference>
-    <ProjectReference Include="..\Aardvark.Base.Sorting\Aardvark.Base.Sorting.csproj">
-      <Project>{59dcc8ab-aeea-4134-8f46-d99afd4216a5}</Project>
-      <Name>Aardvark.Base.Sorting</Name>
-    </ProjectReference>
-    <ProjectReference Include="..\Aardvark.Base.Symbol\Aardvark.Base.Symbol.csproj">
-      <Project>{0d5b3e80-26bd-4d67-a4dc-0dde84c478b6}</Project>
-      <Name>Aardvark.Base.Symbol</Name>
-    </ProjectReference>
-    <ProjectReference Include="..\Aardvark.Base.Telemetry\Aardvark.Base.Telemetry.csproj">
-      <Project>{ac2e2835-64c6-4553-a613-981d6e104437}</Project>
-      <Name>Aardvark.Base.Telemetry</Name>
-    </ProjectReference>
-    <ProjectReference Include="..\Aardvark.Base.Text\Aardvark.Base.Text.csproj">
-      <Project>{c700fc2e-b25f-4404-9f7e-391221fbeb25}</Project>
-      <Name>Aardvark.Base.Text</Name>
-    </ProjectReference>
-    <ProjectReference Include="..\Aardvark.Base.Tup\Aardvark.Base.Tup.csproj">
-      <Project>{e0fc963c-92e2-466f-8f38-3a12b314e394}</Project>
-      <Name>Aardvark.Base.Tup</Name>
-    </ProjectReference>
-  </ItemGroup>
-  <Target Name="Package">
-    <!-- Ensure the Package directory exists for this project -->
-    <RemoveDir Directories="NuGet" />
-    <MakeDir Directories="NuGet" />
-    <!-- Package the project -->
-    <Exec WorkingDirectory="$(BuildDir)" Command="NuGet.exe pack -Verbosity detailed -Symbols -OutputDir &quot;NuGet&quot; -Properties &quot;Configuration=$(Configuration)&quot;" />
-  </Target>
-  <!-- To modify your build process, add your task inside one of the targets below and uncomment it. 
-       Other similar extension points exist, see Microsoft.Common.targets.
-  <Target Name="BeforeBuild">
-  </Target>
-  <Target Name="AfterBuild">
-  </Target>
-  -->
-  <Choose>
-    <When Condition="$(TargetFrameworkIdentifier) == '.NETStandard' And $(TargetFrameworkVersion) == 'v2.0'">
-      <ItemGroup>
-        <Reference Include="DevILSharp">
-          <HintPath>..\..\packages\DevILSharp\lib\netstandard2.0\DevILSharp.dll</HintPath>
-          <Private>True</Private>
-          <Paket>True</Paket>
-        </Reference>
-      </ItemGroup>
-    </When>
-  </Choose>
-  <Choose>
-    <When Condition="$(TargetFrameworkIdentifier) == '.NETStandard' And $(TargetFrameworkVersion) == 'v2.0'">
-      <ItemGroup>
-        <Reference Include="FSharp.Core">
-          <HintPath>..\..\packages\FSharp.Core\lib\netstandard1.6\FSharp.Core.dll</HintPath>
-          <Private>True</Private>
-          <Paket>True</Paket>
-        </Reference>
-      </ItemGroup>
-    </When>
-  </Choose>
-  <Choose>
-    <When Condition="$(TargetFrameworkIdentifier) == '.NETStandard' And $(TargetFrameworkVersion) == 'v2.0'">
-      <ItemGroup>
-        <Reference Include="System.Collections">
-          <HintPath>..\..\packages\System.Collections\ref\netstandard1.3\System.Collections.dll</HintPath>
-          <Private>False</Private>
-          <Paket>True</Paket>
-        </Reference>
-      </ItemGroup>
-    </When>
-  </Choose>
-  <Choose>
-    <When Condition="$(TargetFrameworkIdentifier) == '.NETStandard' And $(TargetFrameworkVersion) == 'v2.0'">
-      <ItemGroup>
-        <Reference Include="System.Collections.Concurrent">
-          <HintPath>..\..\packages\System.Collections.Concurrent\lib\netstandard1.3\System.Collections.Concurrent.dll</HintPath>
-          <Private>True</Private>
-          <Paket>True</Paket>
-        </Reference>
-      </ItemGroup>
-    </When>
-    <When Condition="$(TargetFrameworkIdentifier) == '.NETStandard' And $(TargetFrameworkVersion) == 'v2.0'">
-      <ItemGroup>
-        <Reference Include="System.Collections.Concurrent">
-          <HintPath>..\..\packages\System.Collections.Concurrent\ref\netstandard1.3\System.Collections.Concurrent.dll</HintPath>
-          <Private>False</Private>
-          <Paket>True</Paket>
-        </Reference>
-      </ItemGroup>
-    </When>
-  </Choose>
-  <Choose>
-    <When Condition="$(TargetFrameworkIdentifier) == '.NETStandard' And $(TargetFrameworkVersion) == 'v2.0'">
-      <ItemGroup>
-        <Reference Include="System.Console">
-          <HintPath>..\..\packages\System.Console\ref\netstandard1.3\System.Console.dll</HintPath>
-          <Private>False</Private>
-          <Paket>True</Paket>
-        </Reference>
-      </ItemGroup>
-    </When>
-  </Choose>
-  <Choose>
-    <When Condition="$(TargetFrameworkIdentifier) == '.NETStandard' And $(TargetFrameworkVersion) == 'v2.0'">
-      <ItemGroup>
-        <Reference Include="System.Diagnostics.Debug">
-          <HintPath>..\..\packages\System.Diagnostics.Debug\ref\netstandard1.3\System.Diagnostics.Debug.dll</HintPath>
-          <Private>False</Private>
-          <Paket>True</Paket>
-        </Reference>
-      </ItemGroup>
-    </When>
-  </Choose>
-  <Choose>
-    <When Condition="$(TargetFrameworkIdentifier) == '.NETStandard' And $(TargetFrameworkVersion) == 'v2.0'">
-      <ItemGroup>
-        <Reference Include="System.Diagnostics.DiagnosticSource">
-          <HintPath>..\..\packages\System.Diagnostics.DiagnosticSource\lib\netstandard1.3\System.Diagnostics.DiagnosticSource.dll</HintPath>
-          <Private>True</Private>
-          <Paket>True</Paket>
-        </Reference>
-      </ItemGroup>
-    </When>
-  </Choose>
-  <Choose>
-    <When Condition="$(TargetFrameworkIdentifier) == '.NETStandard' And $(TargetFrameworkVersion) == 'v2.0'">
-      <ItemGroup>
-        <Reference Include="System.Diagnostics.Tools">
-          <HintPath>..\..\packages\System.Diagnostics.Tools\ref\netstandard1.0\System.Diagnostics.Tools.dll</HintPath>
-          <Private>False</Private>
-          <Paket>True</Paket>
-        </Reference>
-      </ItemGroup>
-    </When>
-  </Choose>
-  <Choose>
-    <When Condition="$(TargetFrameworkIdentifier) == '.NETStandard' And $(TargetFrameworkVersion) == 'v2.0'">
-      <ItemGroup>
-        <Reference Include="System.Diagnostics.Tracing">
-          <HintPath>..\..\packages\System.Diagnostics.Tracing\ref\netstandard1.5\System.Diagnostics.Tracing.dll</HintPath>
-          <Private>False</Private>
-          <Paket>True</Paket>
-        </Reference>
-      </ItemGroup>
-    </When>
-  </Choose>
-  <Choose>
-    <When Condition="$(TargetFrameworkIdentifier) == '.NETStandard' And $(TargetFrameworkVersion) == 'v2.0'">
-      <ItemGroup>
-        <Reference Include="System.Globalization">
-          <HintPath>..\..\packages\System.Globalization\ref\netstandard1.3\System.Globalization.dll</HintPath>
-          <Private>False</Private>
-          <Paket>True</Paket>
-        </Reference>
-      </ItemGroup>
-    </When>
-  </Choose>
-  <Choose>
-    <When Condition="$(TargetFrameworkIdentifier) == '.NETStandard' And $(TargetFrameworkVersion) == 'v2.0'">
-      <ItemGroup>
-        <Reference Include="System.Globalization.Calendars">
-          <HintPath>..\..\packages\System.Globalization.Calendars\ref\netstandard1.3\System.Globalization.Calendars.dll</HintPath>
-          <Private>False</Private>
-          <Paket>True</Paket>
-        </Reference>
-      </ItemGroup>
-    </When>
-  </Choose>
-  <Choose>
-    <When Condition="$(TargetFrameworkIdentifier) == '.NETStandard' And $(TargetFrameworkVersion) == 'v2.0'">
-      <ItemGroup>
-        <Reference Include="System.Globalization.Extensions">
-          <HintPath>..\..\packages\System.Globalization.Extensions\ref\netstandard1.3\System.Globalization.Extensions.dll</HintPath>
-          <Private>False</Private>
-          <Paket>True</Paket>
-        </Reference>
-      </ItemGroup>
-    </When>
-  </Choose>
-  <Choose>
-    <When Condition="$(TargetFrameworkIdentifier) == '.NETStandard' And $(TargetFrameworkVersion) == 'v2.0'">
-      <ItemGroup>
-        <Reference Include="System.IO">
-          <HintPath>..\..\packages\System.IO\ref\netstandard1.5\System.IO.dll</HintPath>
-          <Private>False</Private>
-          <Paket>True</Paket>
-        </Reference>
-      </ItemGroup>
-    </When>
-  </Choose>
-  <Choose>
-    <When Condition="$(TargetFrameworkIdentifier) == '.NETStandard' And $(TargetFrameworkVersion) == 'v2.0'">
-      <ItemGroup>
-        <Reference Include="System.IO.FileSystem">
-          <HintPath>..\..\packages\System.IO.FileSystem\ref\netstandard1.3\System.IO.FileSystem.dll</HintPath>
-          <Private>False</Private>
-          <Paket>True</Paket>
-        </Reference>
-      </ItemGroup>
-    </When>
-  </Choose>
-  <Choose>
-    <When Condition="$(TargetFrameworkIdentifier) == '.NETStandard' And $(TargetFrameworkVersion) == 'v2.0'">
-      <ItemGroup>
-        <Reference Include="System.IO.FileSystem.Primitives">
-          <HintPath>..\..\packages\System.IO.FileSystem.Primitives\lib\netstandard1.3\System.IO.FileSystem.Primitives.dll</HintPath>
-          <Private>True</Private>
-          <Paket>True</Paket>
-        </Reference>
-      </ItemGroup>
-    </When>
-    <When Condition="$(TargetFrameworkIdentifier) == '.NETStandard' And $(TargetFrameworkVersion) == 'v2.0'">
-      <ItemGroup>
-        <Reference Include="System.IO.FileSystem.Primitives">
-          <HintPath>..\..\packages\System.IO.FileSystem.Primitives\ref\netstandard1.3\System.IO.FileSystem.Primitives.dll</HintPath>
-          <Private>False</Private>
-          <Paket>True</Paket>
-        </Reference>
-      </ItemGroup>
-    </When>
-  </Choose>
-  <Choose>
-    <When Condition="$(TargetFrameworkIdentifier) == '.NETStandard' And $(TargetFrameworkVersion) == 'v2.0'">
-      <ItemGroup>
-        <Reference Include="System.Linq">
-          <HintPath>..\..\packages\System.Linq\lib\netstandard1.6\System.Linq.dll</HintPath>
-          <Private>True</Private>
-          <Paket>True</Paket>
-        </Reference>
-      </ItemGroup>
-    </When>
-    <When Condition="$(TargetFrameworkIdentifier) == '.NETStandard' And $(TargetFrameworkVersion) == 'v2.0'">
-      <ItemGroup>
-        <Reference Include="System.Linq">
-          <HintPath>..\..\packages\System.Linq\ref\netstandard1.6\System.Linq.dll</HintPath>
-          <Private>False</Private>
-          <Paket>True</Paket>
-        </Reference>
-      </ItemGroup>
-    </When>
-  </Choose>
-  <Choose>
-    <When Condition="$(TargetFrameworkIdentifier) == '.NETStandard' And $(TargetFrameworkVersion) == 'v2.0'">
-      <ItemGroup>
-        <Reference Include="System.Linq.Expressions">
-          <HintPath>..\..\packages\System.Linq.Expressions\lib\netstandard1.6\System.Linq.Expressions.dll</HintPath>
-          <Private>True</Private>
-          <Paket>True</Paket>
-        </Reference>
-      </ItemGroup>
-    </When>
-    <When Condition="$(TargetFrameworkIdentifier) == '.NETStandard' And $(TargetFrameworkVersion) == 'v2.0'">
-      <ItemGroup>
-        <Reference Include="System.Linq.Expressions">
-          <HintPath>..\..\packages\System.Linq.Expressions\ref\netstandard1.6\System.Linq.Expressions.dll</HintPath>
-          <Private>False</Private>
-          <Paket>True</Paket>
-        </Reference>
-      </ItemGroup>
-    </When>
-  </Choose>
-  <Choose>
-    <When Condition="$(TargetFrameworkIdentifier) == '.NETStandard' And $(TargetFrameworkVersion) == 'v2.0'">
-      <ItemGroup>
-        <Reference Include="System.Linq.Queryable">
-          <HintPath>..\..\packages\System.Linq.Queryable\ref\netstandard1.0\System.Linq.Queryable.dll</HintPath>
-          <Private>False</Private>
-          <Paket>True</Paket>
-        </Reference>
-      </ItemGroup>
-    </When>
-    <When Condition="$(TargetFrameworkIdentifier) == '.NETStandard' And $(TargetFrameworkVersion) == 'v2.0'">
-      <ItemGroup>
-        <Reference Include="System.Linq.Queryable">
-          <HintPath>..\..\packages\System.Linq.Queryable\lib\netstandard1.3\System.Linq.Queryable.dll</HintPath>
-          <Private>True</Private>
-          <Paket>True</Paket>
-        </Reference>
-      </ItemGroup>
-    </When>
-  </Choose>
-  <Choose>
-    <When Condition="$(TargetFrameworkIdentifier) == '.NETStandard' And $(TargetFrameworkVersion) == 'v2.0'">
-      <ItemGroup>
-        <Reference Include="System.Net.Http">
-          <HintPath>..\..\packages\System.Net.Http\ref\netstandard1.3\System.Net.Http.dll</HintPath>
-          <Private>False</Private>
-          <Paket>True</Paket>
-        </Reference>
-      </ItemGroup>
-    </When>
-  </Choose>
-  <Choose>
-    <When Condition="$(TargetFrameworkIdentifier) == '.NETStandard' And $(TargetFrameworkVersion) == 'v2.0'">
-      <ItemGroup>
-        <Reference Include="System.Net.Primitives">
-          <HintPath>..\..\packages\System.Net.Primitives\ref\netstandard1.3\System.Net.Primitives.dll</HintPath>
-          <Private>False</Private>
-          <Paket>True</Paket>
-        </Reference>
-      </ItemGroup>
-    </When>
-  </Choose>
-  <Choose>
-    <When Condition="$(TargetFrameworkIdentifier) == '.NETStandard' And $(TargetFrameworkVersion) == 'v2.0'">
-      <ItemGroup>
-        <Reference Include="System.Net.Requests">
-          <HintPath>..\..\packages\System.Net.Requests\ref\netstandard1.3\System.Net.Requests.dll</HintPath>
-          <Private>False</Private>
-          <Paket>True</Paket>
-        </Reference>
-      </ItemGroup>
-    </When>
-  </Choose>
-  <Choose>
-    <When Condition="$(TargetFrameworkIdentifier) == '.NETStandard' And $(TargetFrameworkVersion) == 'v2.0'">
-      <ItemGroup>
-        <Reference Include="System.Net.WebHeaderCollection">
-          <HintPath>..\..\packages\System.Net.WebHeaderCollection\lib\netstandard1.3\System.Net.WebHeaderCollection.dll</HintPath>
-          <Private>True</Private>
-          <Paket>True</Paket>
-        </Reference>
-      </ItemGroup>
-    </When>
-    <When Condition="$(TargetFrameworkIdentifier) == '.NETStandard' And $(TargetFrameworkVersion) == 'v2.0'">
-      <ItemGroup>
-        <Reference Include="System.Net.WebHeaderCollection">
-          <HintPath>..\..\packages\System.Net.WebHeaderCollection\ref\netstandard1.3\System.Net.WebHeaderCollection.dll</HintPath>
-          <Private>False</Private>
-          <Paket>True</Paket>
-        </Reference>
-      </ItemGroup>
-    </When>
-  </Choose>
-  <Choose>
-    <When Condition="$(TargetFrameworkIdentifier) == '.NETStandard' And $(TargetFrameworkVersion) == 'v2.0'">
-      <ItemGroup>
-        <Reference Include="System.ObjectModel">
-          <HintPath>..\..\packages\System.ObjectModel\lib\netstandard1.3\System.ObjectModel.dll</HintPath>
-          <Private>True</Private>
-          <Paket>True</Paket>
-        </Reference>
-      </ItemGroup>
-    </When>
-    <When Condition="$(TargetFrameworkIdentifier) == '.NETStandard' And $(TargetFrameworkVersion) == 'v2.0'">
-      <ItemGroup>
-        <Reference Include="System.ObjectModel">
-          <HintPath>..\..\packages\System.ObjectModel\ref\netstandard1.3\System.ObjectModel.dll</HintPath>
-          <Private>False</Private>
-          <Paket>True</Paket>
-        </Reference>
-      </ItemGroup>
-    </When>
-  </Choose>
-  <Choose>
-    <When Condition="$(TargetFrameworkIdentifier) == '.NETStandard' And $(TargetFrameworkVersion) == 'v2.0'">
-      <ItemGroup>
-        <Reference Include="System.Reflection">
-          <HintPath>..\..\packages\System.Reflection\ref\netstandard1.5\System.Reflection.dll</HintPath>
-          <Private>False</Private>
-          <Paket>True</Paket>
-        </Reference>
-      </ItemGroup>
-    </When>
-  </Choose>
-  <Choose>
-    <When Condition="$(TargetFrameworkIdentifier) == '.NETStandard' And $(TargetFrameworkVersion) == 'v2.0'">
-      <ItemGroup>
-        <Reference Include="System.Reflection.Emit">
-          <HintPath>..\..\packages\System.Reflection.Emit\ref\netstandard1.1\System.Reflection.Emit.dll</HintPath>
-          <Private>False</Private>
-          <Paket>True</Paket>
-        </Reference>
-      </ItemGroup>
-    </When>
-    <When Condition="$(TargetFrameworkIdentifier) == '.NETStandard' And $(TargetFrameworkVersion) == 'v2.0'">
-      <ItemGroup>
-        <Reference Include="System.Reflection.Emit">
-          <HintPath>..\..\packages\System.Reflection.Emit\lib\netstandard1.3\System.Reflection.Emit.dll</HintPath>
-          <Private>True</Private>
-          <Paket>True</Paket>
-        </Reference>
-      </ItemGroup>
-    </When>
-  </Choose>
-  <Choose>
-    <When Condition="$(TargetFrameworkIdentifier) == '.NETStandard' And $(TargetFrameworkVersion) == 'v2.0'">
-      <ItemGroup>
-        <Reference Include="System.Reflection.Emit.ILGeneration">
-          <HintPath>..\..\packages\System.Reflection.Emit.ILGeneration\ref\netstandard1.0\System.Reflection.Emit.ILGeneration.dll</HintPath>
-          <Private>False</Private>
-          <Paket>True</Paket>
-        </Reference>
-      </ItemGroup>
-    </When>
-    <When Condition="$(TargetFrameworkIdentifier) == '.NETStandard' And $(TargetFrameworkVersion) == 'v2.0'">
-      <ItemGroup>
-        <Reference Include="System.Reflection.Emit.ILGeneration">
-          <HintPath>..\..\packages\System.Reflection.Emit.ILGeneration\lib\netstandard1.3\System.Reflection.Emit.ILGeneration.dll</HintPath>
-          <Private>True</Private>
-          <Paket>True</Paket>
-        </Reference>
-      </ItemGroup>
-    </When>
-  </Choose>
-  <Choose>
-    <When Condition="$(TargetFrameworkIdentifier) == '.NETStandard' And $(TargetFrameworkVersion) == 'v2.0'">
-      <ItemGroup>
-        <Reference Include="System.Reflection.Emit.Lightweight">
-          <HintPath>..\..\packages\System.Reflection.Emit.Lightweight\ref\netstandard1.0\System.Reflection.Emit.Lightweight.dll</HintPath>
-          <Private>False</Private>
-          <Paket>True</Paket>
-        </Reference>
-      </ItemGroup>
-    </When>
-    <When Condition="$(TargetFrameworkIdentifier) == '.NETStandard' And $(TargetFrameworkVersion) == 'v2.0'">
-      <ItemGroup>
-        <Reference Include="System.Reflection.Emit.Lightweight">
-          <HintPath>..\..\packages\System.Reflection.Emit.Lightweight\lib\netstandard1.3\System.Reflection.Emit.Lightweight.dll</HintPath>
-          <Private>True</Private>
-          <Paket>True</Paket>
-        </Reference>
-      </ItemGroup>
-    </When>
-  </Choose>
-  <Choose>
-    <When Condition="$(TargetFrameworkIdentifier) == '.NETStandard' And $(TargetFrameworkVersion) == 'v2.0'">
-      <ItemGroup>
-        <Reference Include="System.Reflection.Extensions">
-          <HintPath>..\..\packages\System.Reflection.Extensions\ref\netstandard1.0\System.Reflection.Extensions.dll</HintPath>
-          <Private>False</Private>
-          <Paket>True</Paket>
-        </Reference>
-      </ItemGroup>
-    </When>
-  </Choose>
-  <Choose>
-    <When Condition="$(TargetFrameworkIdentifier) == '.NETStandard' And $(TargetFrameworkVersion) == 'v2.0'">
-      <ItemGroup>
-        <Reference Include="System.Reflection.Primitives">
-          <HintPath>..\..\packages\System.Reflection.Primitives\ref\netstandard1.0\System.Reflection.Primitives.dll</HintPath>
-          <Private>False</Private>
-          <Paket>True</Paket>
-        </Reference>
-      </ItemGroup>
-    </When>
-  </Choose>
-  <Choose>
-    <When Condition="$(TargetFrameworkIdentifier) == '.NETStandard' And $(TargetFrameworkVersion) == 'v2.0'">
-      <ItemGroup>
-        <Reference Include="System.Reflection.TypeExtensions">
-          <HintPath>..\..\packages\System.Reflection.TypeExtensions\lib\netstandard2.0\System.Reflection.TypeExtensions.dll</HintPath>
-          <Private>True</Private>
-          <Paket>True</Paket>
-        </Reference>
-      </ItemGroup>
-    </When>
-    <When Condition="$(TargetFrameworkIdentifier) == '.NETStandard' And $(TargetFrameworkVersion) == 'v2.0'">
-      <ItemGroup>
-        <Reference Include="System.Reflection.TypeExtensions">
-          <HintPath>..\..\packages\System.Reflection.TypeExtensions\ref\netstandard2.0\System.Reflection.TypeExtensions.dll</HintPath>
-          <Private>False</Private>
-          <Paket>True</Paket>
-        </Reference>
-      </ItemGroup>
-    </When>
-  </Choose>
-  <Choose>
-    <When Condition="$(TargetFrameworkIdentifier) == '.NETStandard' And $(TargetFrameworkVersion) == 'v2.0'">
-      <ItemGroup>
-        <Reference Include="System.Resources.ResourceManager">
-          <HintPath>..\..\packages\System.Resources.ResourceManager\ref\netstandard1.0\System.Resources.ResourceManager.dll</HintPath>
-          <Private>False</Private>
-          <Paket>True</Paket>
-        </Reference>
-      </ItemGroup>
-    </When>
-  </Choose>
-  <Choose>
-    <When Condition="$(TargetFrameworkIdentifier) == '.NETStandard' And $(TargetFrameworkVersion) == 'v2.0'">
-      <ItemGroup>
-        <Reference Include="System.Runtime">
-          <HintPath>..\..\packages\System.Runtime\ref\netstandard1.5\System.Runtime.dll</HintPath>
-          <Private>False</Private>
-          <Paket>True</Paket>
-        </Reference>
-      </ItemGroup>
-    </When>
-  </Choose>
-  <Choose>
-    <When Condition="$(TargetFrameworkIdentifier) == '.NETStandard' And $(TargetFrameworkVersion) == 'v2.0'">
-      <ItemGroup>
-        <Reference Include="System.Runtime.Extensions">
-          <HintPath>..\..\packages\System.Runtime.Extensions\ref\netstandard1.5\System.Runtime.Extensions.dll</HintPath>
-          <Private>False</Private>
-          <Paket>True</Paket>
-        </Reference>
-      </ItemGroup>
-    </When>
-  </Choose>
-  <Choose>
-    <When Condition="$(TargetFrameworkIdentifier) == '.NETStandard' And $(TargetFrameworkVersion) == 'v2.0'">
-      <ItemGroup>
-        <Reference Include="System.Runtime.Handles">
-          <HintPath>..\..\packages\System.Runtime.Handles\ref\netstandard1.3\System.Runtime.Handles.dll</HintPath>
-          <Private>False</Private>
-          <Paket>True</Paket>
-        </Reference>
-      </ItemGroup>
-    </When>
-  </Choose>
-  <Choose>
-    <When Condition="$(TargetFrameworkIdentifier) == '.NETStandard' And $(TargetFrameworkVersion) == 'v2.0'">
-      <ItemGroup>
-        <Reference Include="System.Runtime.InteropServices">
-          <HintPath>..\..\packages\System.Runtime.InteropServices\ref\netstandard1.5\System.Runtime.InteropServices.dll</HintPath>
-          <Private>False</Private>
-          <Paket>True</Paket>
-        </Reference>
-      </ItemGroup>
-    </When>
-  </Choose>
-  <Choose>
-    <When Condition="$(TargetFrameworkIdentifier) == '.NETStandard' And $(TargetFrameworkVersion) == 'v2.0'">
-      <ItemGroup>
-        <Reference Include="System.Runtime.Numerics">
-          <HintPath>..\..\packages\System.Runtime.Numerics\ref\netstandard1.1\System.Runtime.Numerics.dll</HintPath>
-          <Private>False</Private>
-          <Paket>True</Paket>
-        </Reference>
-      </ItemGroup>
-    </When>
-    <When Condition="$(TargetFrameworkIdentifier) == '.NETStandard' And $(TargetFrameworkVersion) == 'v2.0'">
-      <ItemGroup>
-        <Reference Include="System.Runtime.Numerics">
-          <HintPath>..\..\packages\System.Runtime.Numerics\lib\netstandard1.3\System.Runtime.Numerics.dll</HintPath>
-          <Private>True</Private>
-          <Paket>True</Paket>
-        </Reference>
-      </ItemGroup>
-    </When>
-  </Choose>
-  <Choose>
-    <When Condition="$(TargetFrameworkIdentifier) == '.NETStandard' And $(TargetFrameworkVersion) == 'v2.0'">
-      <ItemGroup>
-        <Reference Include="System.Security.Cryptography.Algorithms">
-          <HintPath>..\..\packages\System.Security.Cryptography.Algorithms\ref\netstandard1.6\System.Security.Cryptography.Algorithms.dll</HintPath>
-          <Private>False</Private>
-          <Paket>True</Paket>
-        </Reference>
-      </ItemGroup>
-    </When>
-  </Choose>
-  <Choose>
-    <When Condition="$(TargetFrameworkIdentifier) == '.NETStandard' And $(TargetFrameworkVersion) == 'v2.0'">
-      <ItemGroup>
-        <Reference Include="System.Security.Cryptography.Cng">
-          <HintPath>..\..\packages\System.Security.Cryptography.Cng\lib\netstandard2.0\System.Security.Cryptography.Cng.dll</HintPath>
-          <Private>True</Private>
-          <Paket>True</Paket>
-        </Reference>
-      </ItemGroup>
-    </When>
-    <When Condition="$(TargetFrameworkIdentifier) == '.NETStandard' And $(TargetFrameworkVersion) == 'v2.0'">
-      <ItemGroup>
-        <Reference Include="System.Security.Cryptography.Cng">
-          <HintPath>..\..\packages\System.Security.Cryptography.Cng\ref\netstandard2.0\System.Security.Cryptography.Cng.dll</HintPath>
-          <Private>False</Private>
-          <Paket>True</Paket>
-        </Reference>
-      </ItemGroup>
-    </When>
-  </Choose>
-  <Choose>
-    <When Condition="$(TargetFrameworkIdentifier) == '.NETStandard' And $(TargetFrameworkVersion) == 'v2.0'">
-      <ItemGroup>
-        <Reference Include="System.Security.Cryptography.Csp">
-          <HintPath>..\..\packages\System.Security.Cryptography.Csp\ref\netstandard1.3\System.Security.Cryptography.Csp.dll</HintPath>
-          <Private>False</Private>
-          <Paket>True</Paket>
-        </Reference>
-      </ItemGroup>
-    </When>
-  </Choose>
-  <Choose>
-    <When Condition="$(TargetFrameworkIdentifier) == '.NETStandard' And $(TargetFrameworkVersion) == 'v2.0'">
-      <ItemGroup>
-        <Reference Include="System.Security.Cryptography.Encoding">
-          <HintPath>..\..\packages\System.Security.Cryptography.Encoding\ref\netstandard1.3\System.Security.Cryptography.Encoding.dll</HintPath>
-          <Private>False</Private>
-          <Paket>True</Paket>
-        </Reference>
-      </ItemGroup>
-    </When>
-  </Choose>
-  <Choose>
-    <When Condition="$(TargetFrameworkIdentifier) == '.NETStandard' And $(TargetFrameworkVersion) == 'v2.0'">
-      <ItemGroup>
-        <Reference Include="System.Security.Cryptography.OpenSsl">
-          <HintPath>..\..\packages\System.Security.Cryptography.OpenSsl\lib\netstandard2.0\System.Security.Cryptography.OpenSsl.dll</HintPath>
-          <Private>True</Private>
-          <Paket>True</Paket>
-        </Reference>
-      </ItemGroup>
-    </When>
-    <When Condition="$(TargetFrameworkIdentifier) == '.NETStandard' And $(TargetFrameworkVersion) == 'v2.0'">
-      <ItemGroup>
-        <Reference Include="System.Security.Cryptography.OpenSsl">
-          <HintPath>..\..\packages\System.Security.Cryptography.OpenSsl\ref\netstandard2.0\System.Security.Cryptography.OpenSsl.dll</HintPath>
-          <Private>False</Private>
-          <Paket>True</Paket>
-        </Reference>
-      </ItemGroup>
-    </When>
-  </Choose>
-  <Choose>
-    <When Condition="$(TargetFrameworkIdentifier) == '.NETStandard' And $(TargetFrameworkVersion) == 'v2.0'">
-      <ItemGroup>
-        <Reference Include="System.Security.Cryptography.Primitives">
-          <HintPath>..\..\packages\System.Security.Cryptography.Primitives\lib\netstandard1.3\System.Security.Cryptography.Primitives.dll</HintPath>
-          <Private>True</Private>
-          <Paket>True</Paket>
-        </Reference>
-      </ItemGroup>
-    </When>
-    <When Condition="$(TargetFrameworkIdentifier) == '.NETStandard' And $(TargetFrameworkVersion) == 'v2.0'">
-      <ItemGroup>
-        <Reference Include="System.Security.Cryptography.Primitives">
-          <HintPath>..\..\packages\System.Security.Cryptography.Primitives\ref\netstandard1.3\System.Security.Cryptography.Primitives.dll</HintPath>
-          <Private>False</Private>
-          <Paket>True</Paket>
-        </Reference>
-      </ItemGroup>
-    </When>
-  </Choose>
-  <Choose>
-    <When Condition="$(TargetFrameworkIdentifier) == '.NETStandard' And $(TargetFrameworkVersion) == 'v2.0'">
-      <ItemGroup>
-        <Reference Include="System.Security.Cryptography.X509Certificates">
-          <HintPath>..\..\packages\System.Security.Cryptography.X509Certificates\ref\netstandard1.4\System.Security.Cryptography.X509Certificates.dll</HintPath>
-          <Private>False</Private>
-          <Paket>True</Paket>
-        </Reference>
-      </ItemGroup>
-    </When>
-  </Choose>
-  <Choose>
-    <When Condition="$(TargetFrameworkIdentifier) == '.NETStandard' And $(TargetFrameworkVersion) == 'v2.0'">
-      <ItemGroup>
-        <Reference Include="System.Text.Encoding">
-          <HintPath>..\..\packages\System.Text.Encoding\ref\netstandard1.3\System.Text.Encoding.dll</HintPath>
-          <Private>False</Private>
-          <Paket>True</Paket>
-        </Reference>
-      </ItemGroup>
-    </When>
-  </Choose>
-  <Choose>
-    <When Condition="$(TargetFrameworkIdentifier) == '.NETStandard' And $(TargetFrameworkVersion) == 'v2.0'">
-      <ItemGroup>
-        <Reference Include="System.Text.RegularExpressions">
-          <HintPath>..\..\packages\System.Text.RegularExpressions\lib\netstandard1.6\System.Text.RegularExpressions.dll</HintPath>
-          <Private>True</Private>
-          <Paket>True</Paket>
-        </Reference>
-      </ItemGroup>
-    </When>
-    <When Condition="$(TargetFrameworkIdentifier) == '.NETStandard' And $(TargetFrameworkVersion) == 'v2.0'">
-      <ItemGroup>
-        <Reference Include="System.Text.RegularExpressions">
-          <HintPath>..\..\packages\System.Text.RegularExpressions\ref\netstandard1.6\System.Text.RegularExpressions.dll</HintPath>
-          <Private>False</Private>
-          <Paket>True</Paket>
-        </Reference>
-      </ItemGroup>
-    </When>
-  </Choose>
-  <Choose>
-    <When Condition="$(TargetFrameworkIdentifier) == '.NETStandard' And $(TargetFrameworkVersion) == 'v2.0'">
-      <ItemGroup>
-        <Reference Include="System.Threading">
-          <HintPath>..\..\packages\System.Threading\lib\netstandard1.3\System.Threading.dll</HintPath>
-          <Private>True</Private>
-          <Paket>True</Paket>
-        </Reference>
-      </ItemGroup>
-    </When>
-    <When Condition="$(TargetFrameworkIdentifier) == '.NETStandard' And $(TargetFrameworkVersion) == 'v2.0'">
-      <ItemGroup>
-        <Reference Include="System.Threading">
-          <HintPath>..\..\packages\System.Threading\ref\netstandard1.3\System.Threading.dll</HintPath>
-          <Private>False</Private>
-          <Paket>True</Paket>
-        </Reference>
-      </ItemGroup>
-    </When>
-  </Choose>
-  <Choose>
-    <When Condition="$(TargetFrameworkIdentifier) == '.NETStandard' And $(TargetFrameworkVersion) == 'v2.0'">
-      <ItemGroup>
-        <Reference Include="System.Threading.Tasks">
-          <HintPath>..\..\packages\System.Threading.Tasks\ref\netstandard1.3\System.Threading.Tasks.dll</HintPath>
-          <Private>False</Private>
-          <Paket>True</Paket>
-        </Reference>
-      </ItemGroup>
-    </When>
-  </Choose>
-  <Choose>
-    <When Condition="$(TargetFrameworkIdentifier) == '.NETStandard' And $(TargetFrameworkVersion) == 'v2.0'">
-      <ItemGroup>
-        <Reference Include="System.Threading.Tasks.Parallel">
-          <HintPath>..\..\packages\System.Threading.Tasks.Parallel\ref\netstandard1.1\System.Threading.Tasks.Parallel.dll</HintPath>
-          <Private>False</Private>
-          <Paket>True</Paket>
-        </Reference>
-      </ItemGroup>
-    </When>
-    <When Condition="$(TargetFrameworkIdentifier) == '.NETStandard' And $(TargetFrameworkVersion) == 'v2.0'">
-      <ItemGroup>
-        <Reference Include="System.Threading.Tasks.Parallel">
-          <HintPath>..\..\packages\System.Threading.Tasks.Parallel\lib\netstandard1.3\System.Threading.Tasks.Parallel.dll</HintPath>
-          <Private>True</Private>
-          <Paket>True</Paket>
-        </Reference>
-      </ItemGroup>
-    </When>
-  </Choose>
-  <Choose>
-    <When Condition="$(TargetFrameworkIdentifier) == '.NETStandard' And $(TargetFrameworkVersion) == 'v2.0'">
-      <ItemGroup>
-        <Reference Include="System.Threading.Thread">
-          <HintPath>..\..\packages\System.Threading.Thread\lib\netstandard1.3\System.Threading.Thread.dll</HintPath>
-          <Private>True</Private>
-          <Paket>True</Paket>
-        </Reference>
-      </ItemGroup>
-    </When>
-    <When Condition="$(TargetFrameworkIdentifier) == '.NETStandard' And $(TargetFrameworkVersion) == 'v2.0'">
-      <ItemGroup>
-        <Reference Include="System.Threading.Thread">
-          <HintPath>..\..\packages\System.Threading.Thread\ref\netstandard1.3\System.Threading.Thread.dll</HintPath>
-          <Private>False</Private>
-          <Paket>True</Paket>
-        </Reference>
-      </ItemGroup>
-    </When>
-  </Choose>
-  <Choose>
-    <When Condition="$(TargetFrameworkIdentifier) == '.NETStandard' And $(TargetFrameworkVersion) == 'v2.0'">
-      <ItemGroup>
-        <Reference Include="System.Threading.ThreadPool">
-          <HintPath>..\..\packages\System.Threading.ThreadPool\lib\netstandard1.3\System.Threading.ThreadPool.dll</HintPath>
-          <Private>True</Private>
-          <Paket>True</Paket>
-        </Reference>
-      </ItemGroup>
-    </When>
-    <When Condition="$(TargetFrameworkIdentifier) == '.NETStandard' And $(TargetFrameworkVersion) == 'v2.0'">
-      <ItemGroup>
-        <Reference Include="System.Threading.ThreadPool">
-          <HintPath>..\..\packages\System.Threading.ThreadPool\ref\netstandard1.3\System.Threading.ThreadPool.dll</HintPath>
-          <Private>False</Private>
-          <Paket>True</Paket>
-        </Reference>
-      </ItemGroup>
-    </When>
-  </Choose>
-  <Choose>
-    <When Condition="$(TargetFrameworkIdentifier) == '.NETStandard' And $(TargetFrameworkVersion) == 'v2.0'">
-      <ItemGroup>
-        <Reference Include="System.Threading.Timer">
-          <HintPath>..\..\packages\System.Threading.Timer\ref\netstandard1.2\System.Threading.Timer.dll</HintPath>
-          <Private>False</Private>
-          <Paket>True</Paket>
-        </Reference>
-      </ItemGroup>
-    </When>
-  </Choose>
+﻿<?xml version="1.0" encoding="utf-8"?>
+<Project ToolsVersion="12.0" DefaultTargets="Build" xmlns="http://schemas.microsoft.com/developer/msbuild/2003">
+  <PropertyGroup>
+    <Configuration Condition=" '$(Configuration)' == '' ">Debug</Configuration>
+    <Platform Condition=" '$(Platform)' == '' ">AnyCPU</Platform>
+    <ProjectGuid>{377DA721-C821-45F6-B803-9C8724C7B37F}</ProjectGuid>
+    <OutputType>Library</OutputType>
+    <AppDesignerFolder>Properties</AppDesignerFolder>
+    <RootNamespace>Aardvark.Base</RootNamespace>
+    <AssemblyName>Aardvark.Base</AssemblyName>
+    <TargetFrameworkVersion>v4.6.1</TargetFrameworkVersion>
+    <TargetFSharpCoreVersion>4.3.1.0</TargetFSharpCoreVersion>
+    <FileAlignment>512</FileAlignment>
+    <TargetFrameworkProfile />
+    <AardvarkProject>True</AardvarkProject>
+    <NuGetPackageImportStamp>676e7752</NuGetPackageImportStamp>
+  </PropertyGroup>
+  <PropertyGroup>
+    <CustomBeforeMicrosoftCommonTargets>$(SolutionDir)\Aardvark.targets</CustomBeforeMicrosoftCommonTargets>
+  </PropertyGroup>
+  <PropertyGroup Condition=" '$(Configuration)|$(Platform)' == 'Debug|AnyCPU' ">
+    <DebugSymbols>true</DebugSymbols>
+    <DebugType>full</DebugType>
+    <Optimize>false</Optimize>
+    <OutputPath>..\..\bin\Debug\</OutputPath>
+    <IntermediateOutputPath>obj\Debug\</IntermediateOutputPath>
+    <DefineConstants>DEBUG;TRACE</DefineConstants>
+    <ErrorReport>prompt</ErrorReport>
+    <WarningLevel>4</WarningLevel>
+    <TreatWarningsAsErrors>true</TreatWarningsAsErrors>
+    <AllowUnsafeBlocks>true</AllowUnsafeBlocks>
+    <Prefer32Bit>false</Prefer32Bit>
+    <NoWarn>1591</NoWarn>
+    <DocumentationFile>..\..\bin\Debug\Aardvark.Base.xml</DocumentationFile>
+  </PropertyGroup>
+  <PropertyGroup Condition=" '$(Configuration)|$(Platform)' == 'Release|AnyCPU' ">
+    <DebugType>pdbonly</DebugType>
+    <Optimize>true</Optimize>
+    <OutputPath>..\..\bin\Release\</OutputPath>
+    <IntermediateOutputPath>obj\Release\</IntermediateOutputPath>
+    <DefineConstants>TRACE</DefineConstants>
+    <ErrorReport>prompt</ErrorReport>
+    <WarningLevel>4</WarningLevel>
+    <TreatWarningsAsErrors>true</TreatWarningsAsErrors>
+    <AllowUnsafeBlocks>true</AllowUnsafeBlocks>
+    <Prefer32Bit>false</Prefer32Bit>
+    <NoWarn>1591</NoWarn>
+    <DocumentationFile>..\..\bin\Release\Aardvark.Base.xml</DocumentationFile>
+  </PropertyGroup>
+  <Import Project="$(MSBuildExtensionsPath)\$(MSBuildToolsVersion)\Microsoft.Common.props" Condition="Exists('$(MSBuildExtensionsPath)\$(MSBuildToolsVersion)\Microsoft.Common.props')" />
+  <Import Project="$(MSBuildToolsPath)\Microsoft.CSharp.targets" />
+  <ItemGroup>
+    <Reference Include="System" />
+    <Reference Include="System.Core" />
+    <Reference Include="System.Drawing" />
+    <Reference Include="System.IO.Compression" />
+    <Reference Include="System.IO.Compression.FileSystem" />
+    <Reference Include="System.Runtime.Serialization" />
+    <Reference Include="System.Xml.Linq" />
+    <Reference Include="System.Data.DataSetExtensions" />
+    <Reference Include="Microsoft.CSharp" />
+    <Reference Include="System.Data" />
+    <Reference Include="System.Xml" />
+  </ItemGroup>
+  <ItemGroup>
+    <Compile Include="Extensions\FuncActionExtensions.cs" />
+    <Compile Include="Extensions\FuncActionExtensions_auto.cs" />
+    <None Include="Extensions\FuncActionExtensions_template.cs" />
+    <Compile Include="Extensions\IEnumerableExtensions.cs" />
+    <Compile Include="Extensions\ListExtensions.cs" />
+    <Compile Include="Images\PixImageBitmap.cs" />
+    <Compile Include="Images\PixImageDevil.cs" />
+    <Compile Include="Images\PixImageFreeImage.cs" />
+    <Compile Include="Images\PixImageSystemImage.cs" />
+    <Compile Include="AlgoDat\Meta.cs" />
+    <Compile Include="AlgoDat\XmlParser.cs" />
+    <Compile Include="Extensions\SystemDrawingExtensions.cs" />
+    <None Include="paket.references" />
+    <None Include="paket.template" />
+    <Compile Include="AlgoDat\Structs.cs" />
+    <Compile Include="Math\Interfaces.cs" />
+    <Compile Include="Properties\AssemblyInfo.cs" />
+  </ItemGroup>
+  <ItemGroup>
+    <ProjectReference Include="..\Aardvark.Base.Delegates\Aardvark.Base.Delegates.csproj">
+      <Project>{f6879d9e-0f64-4b7e-a0e9-ac005e1da843}</Project>
+      <Name>Aardvark.Base.Delegates</Name>
+    </ProjectReference>
+    <ProjectReference Include="..\Aardvark.Base.Extensions\Aardvark.Base.Extensions.csproj">
+      <Project>{430d818a-45e4-4643-9a9f-091d3ed31bc7}</Project>
+      <Name>Aardvark.Base.Extensions</Name>
+    </ProjectReference>
+    <ProjectReference Include="..\Aardvark.Base.Geometry\Aardvark.Base.Geometry.csproj">
+      <Project>{1f843ba4-1fee-4d4e-be32-ee9701d907e1}</Project>
+      <Name>Aardvark.Base.Geometry</Name>
+    </ProjectReference>
+    <ProjectReference Include="..\Aardvark.Base.Hashing\Aardvark.Base.Hashing.csproj">
+      <Project>{8fc336ea-7de8-428f-949d-3320208a5ee5}</Project>
+      <Name>Aardvark.Base.Hashing</Name>
+    </ProjectReference>
+    <ProjectReference Include="..\Aardvark.Base.Images\Aardvark.Base.Images.csproj">
+      <Project>{839e595c-0771-40bd-b17d-32288a2f558d}</Project>
+      <Name>Aardvark.Base.Images</Name>
+    </ProjectReference>
+    <ProjectReference Include="..\Aardvark.Base.Introspection\Aardvark.Base.Introspection.csproj">
+      <Project>{919e549b-980d-4565-b504-2d0244d23ce6}</Project>
+      <Name>Aardvark.Base.Introspection</Name>
+    </ProjectReference>
+    <ProjectReference Include="..\Aardvark.Base.Math\Aardvark.Base.Math.csproj">
+      <Project>{caa4e460-e04b-45a4-8501-2694e61f72c9}</Project>
+      <Name>Aardvark.Base.Math</Name>
+    </ProjectReference>
+    <ProjectReference Include="..\Aardvark.Base.Reporting\Aardvark.Base.Reporting.csproj">
+      <Project>{f4d5431a-43a4-4fba-b352-421ec359d03c}</Project>
+      <Name>Aardvark.Base.Reporting</Name>
+    </ProjectReference>
+    <ProjectReference Include="..\Aardvark.Base.Sorting\Aardvark.Base.Sorting.csproj">
+      <Project>{59dcc8ab-aeea-4134-8f46-d99afd4216a5}</Project>
+      <Name>Aardvark.Base.Sorting</Name>
+    </ProjectReference>
+    <ProjectReference Include="..\Aardvark.Base.Symbol\Aardvark.Base.Symbol.csproj">
+      <Project>{0d5b3e80-26bd-4d67-a4dc-0dde84c478b6}</Project>
+      <Name>Aardvark.Base.Symbol</Name>
+    </ProjectReference>
+    <ProjectReference Include="..\Aardvark.Base.Telemetry\Aardvark.Base.Telemetry.csproj">
+      <Project>{ac2e2835-64c6-4553-a613-981d6e104437}</Project>
+      <Name>Aardvark.Base.Telemetry</Name>
+    </ProjectReference>
+    <ProjectReference Include="..\Aardvark.Base.Text\Aardvark.Base.Text.csproj">
+      <Project>{c700fc2e-b25f-4404-9f7e-391221fbeb25}</Project>
+      <Name>Aardvark.Base.Text</Name>
+    </ProjectReference>
+    <ProjectReference Include="..\Aardvark.Base.Tup\Aardvark.Base.Tup.csproj">
+      <Project>{e0fc963c-92e2-466f-8f38-3a12b314e394}</Project>
+      <Name>Aardvark.Base.Tup</Name>
+    </ProjectReference>
+  </ItemGroup>
+  <Target Name="Package">
+    <!-- Ensure the Package directory exists for this project -->
+    <RemoveDir Directories="NuGet" />
+    <MakeDir Directories="NuGet" />
+    <!-- Package the project -->
+    <Exec WorkingDirectory="$(BuildDir)" Command="NuGet.exe pack -Verbosity detailed -Symbols -OutputDir &quot;NuGet&quot; -Properties &quot;Configuration=$(Configuration)&quot;" />
+  </Target>
+  <!-- To modify your build process, add your task inside one of the targets below and uncomment it. 
+       Other similar extension points exist, see Microsoft.Common.targets.
+  <Target Name="BeforeBuild">
+  </Target>
+  <Target Name="AfterBuild">
+  </Target>
+  -->
+  <Choose>
+    <When Condition="$(TargetFrameworkIdentifier) == '.NETStandard' And $(TargetFrameworkVersion) == 'v2.0'">
+      <ItemGroup>
+        <Reference Include="DevILSharp">
+          <HintPath>..\..\packages\DevILSharp\lib\netstandard2.0\DevILSharp.dll</HintPath>
+          <Private>True</Private>
+          <Paket>True</Paket>
+        </Reference>
+      </ItemGroup>
+    </When>
+  </Choose>
+  <Choose>
+    <When Condition="$(TargetFrameworkIdentifier) == '.NETStandard' And $(TargetFrameworkVersion) == 'v2.0'">
+      <ItemGroup>
+        <Reference Include="FSharp.Core">
+          <HintPath>..\..\packages\FSharp.Core\lib\netstandard1.6\FSharp.Core.dll</HintPath>
+          <Private>True</Private>
+          <Paket>True</Paket>
+        </Reference>
+      </ItemGroup>
+    </When>
+  </Choose>
+  <Choose>
+    <When Condition="$(TargetFrameworkIdentifier) == '.NETStandard' And $(TargetFrameworkVersion) == 'v2.0'">
+      <ItemGroup>
+        <Reference Include="System.Collections">
+          <HintPath>..\..\packages\System.Collections\ref\netstandard1.3\System.Collections.dll</HintPath>
+          <Private>False</Private>
+          <Paket>True</Paket>
+        </Reference>
+      </ItemGroup>
+    </When>
+  </Choose>
+  <Choose>
+    <When Condition="$(TargetFrameworkIdentifier) == '.NETStandard' And $(TargetFrameworkVersion) == 'v2.0'">
+      <ItemGroup>
+        <Reference Include="System.Collections.Concurrent">
+          <HintPath>..\..\packages\System.Collections.Concurrent\lib\netstandard1.3\System.Collections.Concurrent.dll</HintPath>
+          <Private>True</Private>
+          <Paket>True</Paket>
+        </Reference>
+      </ItemGroup>
+    </When>
+    <When Condition="$(TargetFrameworkIdentifier) == '.NETStandard' And $(TargetFrameworkVersion) == 'v2.0'">
+      <ItemGroup>
+        <Reference Include="System.Collections.Concurrent">
+          <HintPath>..\..\packages\System.Collections.Concurrent\ref\netstandard1.3\System.Collections.Concurrent.dll</HintPath>
+          <Private>False</Private>
+          <Paket>True</Paket>
+        </Reference>
+      </ItemGroup>
+    </When>
+  </Choose>
+  <Choose>
+    <When Condition="$(TargetFrameworkIdentifier) == '.NETStandard' And $(TargetFrameworkVersion) == 'v2.0'">
+      <ItemGroup>
+        <Reference Include="System.Console">
+          <HintPath>..\..\packages\System.Console\ref\netstandard1.3\System.Console.dll</HintPath>
+          <Private>False</Private>
+          <Paket>True</Paket>
+        </Reference>
+      </ItemGroup>
+    </When>
+  </Choose>
+  <Choose>
+    <When Condition="$(TargetFrameworkIdentifier) == '.NETStandard' And $(TargetFrameworkVersion) == 'v2.0'">
+      <ItemGroup>
+        <Reference Include="System.Diagnostics.Debug">
+          <HintPath>..\..\packages\System.Diagnostics.Debug\ref\netstandard1.3\System.Diagnostics.Debug.dll</HintPath>
+          <Private>False</Private>
+          <Paket>True</Paket>
+        </Reference>
+      </ItemGroup>
+    </When>
+  </Choose>
+  <Choose>
+    <When Condition="$(TargetFrameworkIdentifier) == '.NETStandard' And $(TargetFrameworkVersion) == 'v2.0'">
+      <ItemGroup>
+        <Reference Include="System.Diagnostics.DiagnosticSource">
+          <HintPath>..\..\packages\System.Diagnostics.DiagnosticSource\lib\netstandard1.3\System.Diagnostics.DiagnosticSource.dll</HintPath>
+          <Private>True</Private>
+          <Paket>True</Paket>
+        </Reference>
+      </ItemGroup>
+    </When>
+  </Choose>
+  <Choose>
+    <When Condition="$(TargetFrameworkIdentifier) == '.NETStandard' And $(TargetFrameworkVersion) == 'v2.0'">
+      <ItemGroup>
+        <Reference Include="System.Diagnostics.Tools">
+          <HintPath>..\..\packages\System.Diagnostics.Tools\ref\netstandard1.0\System.Diagnostics.Tools.dll</HintPath>
+          <Private>False</Private>
+          <Paket>True</Paket>
+        </Reference>
+      </ItemGroup>
+    </When>
+  </Choose>
+  <Choose>
+    <When Condition="$(TargetFrameworkIdentifier) == '.NETStandard' And $(TargetFrameworkVersion) == 'v2.0'">
+      <ItemGroup>
+        <Reference Include="System.Diagnostics.Tracing">
+          <HintPath>..\..\packages\System.Diagnostics.Tracing\ref\netstandard1.5\System.Diagnostics.Tracing.dll</HintPath>
+          <Private>False</Private>
+          <Paket>True</Paket>
+        </Reference>
+      </ItemGroup>
+    </When>
+  </Choose>
+  <Choose>
+    <When Condition="$(TargetFrameworkIdentifier) == '.NETStandard' And $(TargetFrameworkVersion) == 'v2.0'">
+      <ItemGroup>
+        <Reference Include="System.Globalization">
+          <HintPath>..\..\packages\System.Globalization\ref\netstandard1.3\System.Globalization.dll</HintPath>
+          <Private>False</Private>
+          <Paket>True</Paket>
+        </Reference>
+      </ItemGroup>
+    </When>
+  </Choose>
+  <Choose>
+    <When Condition="$(TargetFrameworkIdentifier) == '.NETStandard' And $(TargetFrameworkVersion) == 'v2.0'">
+      <ItemGroup>
+        <Reference Include="System.Globalization.Calendars">
+          <HintPath>..\..\packages\System.Globalization.Calendars\ref\netstandard1.3\System.Globalization.Calendars.dll</HintPath>
+          <Private>False</Private>
+          <Paket>True</Paket>
+        </Reference>
+      </ItemGroup>
+    </When>
+  </Choose>
+  <Choose>
+    <When Condition="$(TargetFrameworkIdentifier) == '.NETStandard' And $(TargetFrameworkVersion) == 'v2.0'">
+      <ItemGroup>
+        <Reference Include="System.Globalization.Extensions">
+          <HintPath>..\..\packages\System.Globalization.Extensions\ref\netstandard1.3\System.Globalization.Extensions.dll</HintPath>
+          <Private>False</Private>
+          <Paket>True</Paket>
+        </Reference>
+      </ItemGroup>
+    </When>
+  </Choose>
+  <Choose>
+    <When Condition="$(TargetFrameworkIdentifier) == '.NETStandard' And $(TargetFrameworkVersion) == 'v2.0'">
+      <ItemGroup>
+        <Reference Include="System.IO">
+          <HintPath>..\..\packages\System.IO\ref\netstandard1.5\System.IO.dll</HintPath>
+          <Private>False</Private>
+          <Paket>True</Paket>
+        </Reference>
+      </ItemGroup>
+    </When>
+  </Choose>
+  <Choose>
+    <When Condition="$(TargetFrameworkIdentifier) == '.NETStandard' And $(TargetFrameworkVersion) == 'v2.0'">
+      <ItemGroup>
+        <Reference Include="System.IO.FileSystem">
+          <HintPath>..\..\packages\System.IO.FileSystem\ref\netstandard1.3\System.IO.FileSystem.dll</HintPath>
+          <Private>False</Private>
+          <Paket>True</Paket>
+        </Reference>
+      </ItemGroup>
+    </When>
+  </Choose>
+  <Choose>
+    <When Condition="$(TargetFrameworkIdentifier) == '.NETStandard' And $(TargetFrameworkVersion) == 'v2.0'">
+      <ItemGroup>
+        <Reference Include="System.IO.FileSystem.Primitives">
+          <HintPath>..\..\packages\System.IO.FileSystem.Primitives\lib\netstandard1.3\System.IO.FileSystem.Primitives.dll</HintPath>
+          <Private>True</Private>
+          <Paket>True</Paket>
+        </Reference>
+      </ItemGroup>
+    </When>
+    <When Condition="$(TargetFrameworkIdentifier) == '.NETStandard' And $(TargetFrameworkVersion) == 'v2.0'">
+      <ItemGroup>
+        <Reference Include="System.IO.FileSystem.Primitives">
+          <HintPath>..\..\packages\System.IO.FileSystem.Primitives\ref\netstandard1.3\System.IO.FileSystem.Primitives.dll</HintPath>
+          <Private>False</Private>
+          <Paket>True</Paket>
+        </Reference>
+      </ItemGroup>
+    </When>
+  </Choose>
+  <Choose>
+    <When Condition="$(TargetFrameworkIdentifier) == '.NETStandard' And $(TargetFrameworkVersion) == 'v2.0'">
+      <ItemGroup>
+        <Reference Include="System.Linq">
+          <HintPath>..\..\packages\System.Linq\lib\netstandard1.6\System.Linq.dll</HintPath>
+          <Private>True</Private>
+          <Paket>True</Paket>
+        </Reference>
+      </ItemGroup>
+    </When>
+    <When Condition="$(TargetFrameworkIdentifier) == '.NETStandard' And $(TargetFrameworkVersion) == 'v2.0'">
+      <ItemGroup>
+        <Reference Include="System.Linq">
+          <HintPath>..\..\packages\System.Linq\ref\netstandard1.6\System.Linq.dll</HintPath>
+          <Private>False</Private>
+          <Paket>True</Paket>
+        </Reference>
+      </ItemGroup>
+    </When>
+  </Choose>
+  <Choose>
+    <When Condition="$(TargetFrameworkIdentifier) == '.NETStandard' And $(TargetFrameworkVersion) == 'v2.0'">
+      <ItemGroup>
+        <Reference Include="System.Linq.Expressions">
+          <HintPath>..\..\packages\System.Linq.Expressions\lib\netstandard1.6\System.Linq.Expressions.dll</HintPath>
+          <Private>True</Private>
+          <Paket>True</Paket>
+        </Reference>
+      </ItemGroup>
+    </When>
+    <When Condition="$(TargetFrameworkIdentifier) == '.NETStandard' And $(TargetFrameworkVersion) == 'v2.0'">
+      <ItemGroup>
+        <Reference Include="System.Linq.Expressions">
+          <HintPath>..\..\packages\System.Linq.Expressions\ref\netstandard1.6\System.Linq.Expressions.dll</HintPath>
+          <Private>False</Private>
+          <Paket>True</Paket>
+        </Reference>
+      </ItemGroup>
+    </When>
+  </Choose>
+  <Choose>
+    <When Condition="$(TargetFrameworkIdentifier) == '.NETStandard' And $(TargetFrameworkVersion) == 'v2.0'">
+      <ItemGroup>
+        <Reference Include="System.Linq.Queryable">
+          <HintPath>..\..\packages\System.Linq.Queryable\ref\netstandard1.0\System.Linq.Queryable.dll</HintPath>
+          <Private>False</Private>
+          <Paket>True</Paket>
+        </Reference>
+      </ItemGroup>
+    </When>
+    <When Condition="$(TargetFrameworkIdentifier) == '.NETStandard' And $(TargetFrameworkVersion) == 'v2.0'">
+      <ItemGroup>
+        <Reference Include="System.Linq.Queryable">
+          <HintPath>..\..\packages\System.Linq.Queryable\lib\netstandard1.3\System.Linq.Queryable.dll</HintPath>
+          <Private>True</Private>
+          <Paket>True</Paket>
+        </Reference>
+      </ItemGroup>
+    </When>
+  </Choose>
+  <Choose>
+    <When Condition="$(TargetFrameworkIdentifier) == '.NETStandard' And $(TargetFrameworkVersion) == 'v2.0'">
+      <ItemGroup>
+        <Reference Include="System.Net.Http">
+          <HintPath>..\..\packages\System.Net.Http\ref\netstandard1.3\System.Net.Http.dll</HintPath>
+          <Private>False</Private>
+          <Paket>True</Paket>
+        </Reference>
+      </ItemGroup>
+    </When>
+  </Choose>
+  <Choose>
+    <When Condition="$(TargetFrameworkIdentifier) == '.NETStandard' And $(TargetFrameworkVersion) == 'v2.0'">
+      <ItemGroup>
+        <Reference Include="System.Net.Primitives">
+          <HintPath>..\..\packages\System.Net.Primitives\ref\netstandard1.3\System.Net.Primitives.dll</HintPath>
+          <Private>False</Private>
+          <Paket>True</Paket>
+        </Reference>
+      </ItemGroup>
+    </When>
+  </Choose>
+  <Choose>
+    <When Condition="$(TargetFrameworkIdentifier) == '.NETStandard' And $(TargetFrameworkVersion) == 'v2.0'">
+      <ItemGroup>
+        <Reference Include="System.Net.Requests">
+          <HintPath>..\..\packages\System.Net.Requests\ref\netstandard1.3\System.Net.Requests.dll</HintPath>
+          <Private>False</Private>
+          <Paket>True</Paket>
+        </Reference>
+      </ItemGroup>
+    </When>
+  </Choose>
+  <Choose>
+    <When Condition="$(TargetFrameworkIdentifier) == '.NETStandard' And $(TargetFrameworkVersion) == 'v2.0'">
+      <ItemGroup>
+        <Reference Include="System.Net.WebHeaderCollection">
+          <HintPath>..\..\packages\System.Net.WebHeaderCollection\lib\netstandard1.3\System.Net.WebHeaderCollection.dll</HintPath>
+          <Private>True</Private>
+          <Paket>True</Paket>
+        </Reference>
+      </ItemGroup>
+    </When>
+    <When Condition="$(TargetFrameworkIdentifier) == '.NETStandard' And $(TargetFrameworkVersion) == 'v2.0'">
+      <ItemGroup>
+        <Reference Include="System.Net.WebHeaderCollection">
+          <HintPath>..\..\packages\System.Net.WebHeaderCollection\ref\netstandard1.3\System.Net.WebHeaderCollection.dll</HintPath>
+          <Private>False</Private>
+          <Paket>True</Paket>
+        </Reference>
+      </ItemGroup>
+    </When>
+  </Choose>
+  <Choose>
+    <When Condition="$(TargetFrameworkIdentifier) == '.NETStandard' And $(TargetFrameworkVersion) == 'v2.0'">
+      <ItemGroup>
+        <Reference Include="System.ObjectModel">
+          <HintPath>..\..\packages\System.ObjectModel\lib\netstandard1.3\System.ObjectModel.dll</HintPath>
+          <Private>True</Private>
+          <Paket>True</Paket>
+        </Reference>
+      </ItemGroup>
+    </When>
+    <When Condition="$(TargetFrameworkIdentifier) == '.NETStandard' And $(TargetFrameworkVersion) == 'v2.0'">
+      <ItemGroup>
+        <Reference Include="System.ObjectModel">
+          <HintPath>..\..\packages\System.ObjectModel\ref\netstandard1.3\System.ObjectModel.dll</HintPath>
+          <Private>False</Private>
+          <Paket>True</Paket>
+        </Reference>
+      </ItemGroup>
+    </When>
+  </Choose>
+  <Choose>
+    <When Condition="$(TargetFrameworkIdentifier) == '.NETStandard' And $(TargetFrameworkVersion) == 'v2.0'">
+      <ItemGroup>
+        <Reference Include="System.Reflection">
+          <HintPath>..\..\packages\System.Reflection\ref\netstandard1.5\System.Reflection.dll</HintPath>
+          <Private>False</Private>
+          <Paket>True</Paket>
+        </Reference>
+      </ItemGroup>
+    </When>
+  </Choose>
+  <Choose>
+    <When Condition="$(TargetFrameworkIdentifier) == '.NETStandard' And $(TargetFrameworkVersion) == 'v2.0'">
+      <ItemGroup>
+        <Reference Include="System.Reflection.Emit">
+          <HintPath>..\..\packages\System.Reflection.Emit\ref\netstandard1.1\System.Reflection.Emit.dll</HintPath>
+          <Private>False</Private>
+          <Paket>True</Paket>
+        </Reference>
+      </ItemGroup>
+    </When>
+    <When Condition="$(TargetFrameworkIdentifier) == '.NETStandard' And $(TargetFrameworkVersion) == 'v2.0'">
+      <ItemGroup>
+        <Reference Include="System.Reflection.Emit">
+          <HintPath>..\..\packages\System.Reflection.Emit\lib\netstandard1.3\System.Reflection.Emit.dll</HintPath>
+          <Private>True</Private>
+          <Paket>True</Paket>
+        </Reference>
+      </ItemGroup>
+    </When>
+  </Choose>
+  <Choose>
+    <When Condition="$(TargetFrameworkIdentifier) == '.NETStandard' And $(TargetFrameworkVersion) == 'v2.0'">
+      <ItemGroup>
+        <Reference Include="System.Reflection.Emit.ILGeneration">
+          <HintPath>..\..\packages\System.Reflection.Emit.ILGeneration\ref\netstandard1.0\System.Reflection.Emit.ILGeneration.dll</HintPath>
+          <Private>False</Private>
+          <Paket>True</Paket>
+        </Reference>
+      </ItemGroup>
+    </When>
+    <When Condition="$(TargetFrameworkIdentifier) == '.NETStandard' And $(TargetFrameworkVersion) == 'v2.0'">
+      <ItemGroup>
+        <Reference Include="System.Reflection.Emit.ILGeneration">
+          <HintPath>..\..\packages\System.Reflection.Emit.ILGeneration\lib\netstandard1.3\System.Reflection.Emit.ILGeneration.dll</HintPath>
+          <Private>True</Private>
+          <Paket>True</Paket>
+        </Reference>
+      </ItemGroup>
+    </When>
+  </Choose>
+  <Choose>
+    <When Condition="$(TargetFrameworkIdentifier) == '.NETStandard' And $(TargetFrameworkVersion) == 'v2.0'">
+      <ItemGroup>
+        <Reference Include="System.Reflection.Emit.Lightweight">
+          <HintPath>..\..\packages\System.Reflection.Emit.Lightweight\ref\netstandard1.0\System.Reflection.Emit.Lightweight.dll</HintPath>
+          <Private>False</Private>
+          <Paket>True</Paket>
+        </Reference>
+      </ItemGroup>
+    </When>
+    <When Condition="$(TargetFrameworkIdentifier) == '.NETStandard' And $(TargetFrameworkVersion) == 'v2.0'">
+      <ItemGroup>
+        <Reference Include="System.Reflection.Emit.Lightweight">
+          <HintPath>..\..\packages\System.Reflection.Emit.Lightweight\lib\netstandard1.3\System.Reflection.Emit.Lightweight.dll</HintPath>
+          <Private>True</Private>
+          <Paket>True</Paket>
+        </Reference>
+      </ItemGroup>
+    </When>
+  </Choose>
+  <Choose>
+    <When Condition="$(TargetFrameworkIdentifier) == '.NETStandard' And $(TargetFrameworkVersion) == 'v2.0'">
+      <ItemGroup>
+        <Reference Include="System.Reflection.Extensions">
+          <HintPath>..\..\packages\System.Reflection.Extensions\ref\netstandard1.0\System.Reflection.Extensions.dll</HintPath>
+          <Private>False</Private>
+          <Paket>True</Paket>
+        </Reference>
+      </ItemGroup>
+    </When>
+  </Choose>
+  <Choose>
+    <When Condition="$(TargetFrameworkIdentifier) == '.NETStandard' And $(TargetFrameworkVersion) == 'v2.0'">
+      <ItemGroup>
+        <Reference Include="System.Reflection.Primitives">
+          <HintPath>..\..\packages\System.Reflection.Primitives\ref\netstandard1.0\System.Reflection.Primitives.dll</HintPath>
+          <Private>False</Private>
+          <Paket>True</Paket>
+        </Reference>
+      </ItemGroup>
+    </When>
+  </Choose>
+  <Choose>
+    <When Condition="$(TargetFrameworkIdentifier) == '.NETStandard' And $(TargetFrameworkVersion) == 'v2.0'">
+      <ItemGroup>
+        <Reference Include="System.Reflection.TypeExtensions">
+          <HintPath>..\..\packages\System.Reflection.TypeExtensions\lib\netstandard2.0\System.Reflection.TypeExtensions.dll</HintPath>
+          <Private>True</Private>
+          <Paket>True</Paket>
+        </Reference>
+      </ItemGroup>
+    </When>
+    <When Condition="$(TargetFrameworkIdentifier) == '.NETStandard' And $(TargetFrameworkVersion) == 'v2.0'">
+      <ItemGroup>
+        <Reference Include="System.Reflection.TypeExtensions">
+          <HintPath>..\..\packages\System.Reflection.TypeExtensions\ref\netstandard2.0\System.Reflection.TypeExtensions.dll</HintPath>
+          <Private>False</Private>
+          <Paket>True</Paket>
+        </Reference>
+      </ItemGroup>
+    </When>
+  </Choose>
+  <Choose>
+    <When Condition="$(TargetFrameworkIdentifier) == '.NETStandard' And $(TargetFrameworkVersion) == 'v2.0'">
+      <ItemGroup>
+        <Reference Include="System.Resources.ResourceManager">
+          <HintPath>..\..\packages\System.Resources.ResourceManager\ref\netstandard1.0\System.Resources.ResourceManager.dll</HintPath>
+          <Private>False</Private>
+          <Paket>True</Paket>
+        </Reference>
+      </ItemGroup>
+    </When>
+  </Choose>
+  <Choose>
+    <When Condition="$(TargetFrameworkIdentifier) == '.NETStandard' And $(TargetFrameworkVersion) == 'v2.0'">
+      <ItemGroup>
+        <Reference Include="System.Runtime">
+          <HintPath>..\..\packages\System.Runtime\ref\netstandard1.5\System.Runtime.dll</HintPath>
+          <Private>False</Private>
+          <Paket>True</Paket>
+        </Reference>
+      </ItemGroup>
+    </When>
+  </Choose>
+  <Choose>
+    <When Condition="$(TargetFrameworkIdentifier) == '.NETStandard' And $(TargetFrameworkVersion) == 'v2.0'">
+      <ItemGroup>
+        <Reference Include="System.Runtime.Extensions">
+          <HintPath>..\..\packages\System.Runtime.Extensions\ref\netstandard1.5\System.Runtime.Extensions.dll</HintPath>
+          <Private>False</Private>
+          <Paket>True</Paket>
+        </Reference>
+      </ItemGroup>
+    </When>
+  </Choose>
+  <Choose>
+    <When Condition="$(TargetFrameworkIdentifier) == '.NETStandard' And $(TargetFrameworkVersion) == 'v2.0'">
+      <ItemGroup>
+        <Reference Include="System.Runtime.Handles">
+          <HintPath>..\..\packages\System.Runtime.Handles\ref\netstandard1.3\System.Runtime.Handles.dll</HintPath>
+          <Private>False</Private>
+          <Paket>True</Paket>
+        </Reference>
+      </ItemGroup>
+    </When>
+  </Choose>
+  <Choose>
+    <When Condition="$(TargetFrameworkIdentifier) == '.NETStandard' And $(TargetFrameworkVersion) == 'v2.0'">
+      <ItemGroup>
+        <Reference Include="System.Runtime.InteropServices">
+          <HintPath>..\..\packages\System.Runtime.InteropServices\ref\netstandard1.5\System.Runtime.InteropServices.dll</HintPath>
+          <Private>False</Private>
+          <Paket>True</Paket>
+        </Reference>
+      </ItemGroup>
+    </When>
+  </Choose>
+  <Choose>
+    <When Condition="$(TargetFrameworkIdentifier) == '.NETStandard' And $(TargetFrameworkVersion) == 'v2.0'">
+      <ItemGroup>
+        <Reference Include="System.Runtime.Numerics">
+          <HintPath>..\..\packages\System.Runtime.Numerics\ref\netstandard1.1\System.Runtime.Numerics.dll</HintPath>
+          <Private>False</Private>
+          <Paket>True</Paket>
+        </Reference>
+      </ItemGroup>
+    </When>
+    <When Condition="$(TargetFrameworkIdentifier) == '.NETStandard' And $(TargetFrameworkVersion) == 'v2.0'">
+      <ItemGroup>
+        <Reference Include="System.Runtime.Numerics">
+          <HintPath>..\..\packages\System.Runtime.Numerics\lib\netstandard1.3\System.Runtime.Numerics.dll</HintPath>
+          <Private>True</Private>
+          <Paket>True</Paket>
+        </Reference>
+      </ItemGroup>
+    </When>
+  </Choose>
+  <Choose>
+    <When Condition="$(TargetFrameworkIdentifier) == '.NETStandard' And $(TargetFrameworkVersion) == 'v2.0'">
+      <ItemGroup>
+        <Reference Include="System.Security.Cryptography.Algorithms">
+          <HintPath>..\..\packages\System.Security.Cryptography.Algorithms\ref\netstandard1.6\System.Security.Cryptography.Algorithms.dll</HintPath>
+          <Private>False</Private>
+          <Paket>True</Paket>
+        </Reference>
+      </ItemGroup>
+    </When>
+  </Choose>
+  <Choose>
+    <When Condition="$(TargetFrameworkIdentifier) == '.NETStandard' And $(TargetFrameworkVersion) == 'v2.0'">
+      <ItemGroup>
+        <Reference Include="System.Security.Cryptography.Cng">
+          <HintPath>..\..\packages\System.Security.Cryptography.Cng\lib\netstandard2.0\System.Security.Cryptography.Cng.dll</HintPath>
+          <Private>True</Private>
+          <Paket>True</Paket>
+        </Reference>
+      </ItemGroup>
+    </When>
+    <When Condition="$(TargetFrameworkIdentifier) == '.NETStandard' And $(TargetFrameworkVersion) == 'v2.0'">
+      <ItemGroup>
+        <Reference Include="System.Security.Cryptography.Cng">
+          <HintPath>..\..\packages\System.Security.Cryptography.Cng\ref\netstandard2.0\System.Security.Cryptography.Cng.dll</HintPath>
+          <Private>False</Private>
+          <Paket>True</Paket>
+        </Reference>
+      </ItemGroup>
+    </When>
+  </Choose>
+  <Choose>
+    <When Condition="$(TargetFrameworkIdentifier) == '.NETStandard' And $(TargetFrameworkVersion) == 'v2.0'">
+      <ItemGroup>
+        <Reference Include="System.Security.Cryptography.Csp">
+          <HintPath>..\..\packages\System.Security.Cryptography.Csp\ref\netstandard1.3\System.Security.Cryptography.Csp.dll</HintPath>
+          <Private>False</Private>
+          <Paket>True</Paket>
+        </Reference>
+      </ItemGroup>
+    </When>
+  </Choose>
+  <Choose>
+    <When Condition="$(TargetFrameworkIdentifier) == '.NETStandard' And $(TargetFrameworkVersion) == 'v2.0'">
+      <ItemGroup>
+        <Reference Include="System.Security.Cryptography.Encoding">
+          <HintPath>..\..\packages\System.Security.Cryptography.Encoding\ref\netstandard1.3\System.Security.Cryptography.Encoding.dll</HintPath>
+          <Private>False</Private>
+          <Paket>True</Paket>
+        </Reference>
+      </ItemGroup>
+    </When>
+  </Choose>
+  <Choose>
+    <When Condition="$(TargetFrameworkIdentifier) == '.NETStandard' And $(TargetFrameworkVersion) == 'v2.0'">
+      <ItemGroup>
+        <Reference Include="System.Security.Cryptography.OpenSsl">
+          <HintPath>..\..\packages\System.Security.Cryptography.OpenSsl\lib\netstandard2.0\System.Security.Cryptography.OpenSsl.dll</HintPath>
+          <Private>True</Private>
+          <Paket>True</Paket>
+        </Reference>
+      </ItemGroup>
+    </When>
+    <When Condition="$(TargetFrameworkIdentifier) == '.NETStandard' And $(TargetFrameworkVersion) == 'v2.0'">
+      <ItemGroup>
+        <Reference Include="System.Security.Cryptography.OpenSsl">
+          <HintPath>..\..\packages\System.Security.Cryptography.OpenSsl\ref\netstandard2.0\System.Security.Cryptography.OpenSsl.dll</HintPath>
+          <Private>False</Private>
+          <Paket>True</Paket>
+        </Reference>
+      </ItemGroup>
+    </When>
+  </Choose>
+  <Choose>
+    <When Condition="$(TargetFrameworkIdentifier) == '.NETStandard' And $(TargetFrameworkVersion) == 'v2.0'">
+      <ItemGroup>
+        <Reference Include="System.Security.Cryptography.Primitives">
+          <HintPath>..\..\packages\System.Security.Cryptography.Primitives\lib\netstandard1.3\System.Security.Cryptography.Primitives.dll</HintPath>
+          <Private>True</Private>
+          <Paket>True</Paket>
+        </Reference>
+      </ItemGroup>
+    </When>
+    <When Condition="$(TargetFrameworkIdentifier) == '.NETStandard' And $(TargetFrameworkVersion) == 'v2.0'">
+      <ItemGroup>
+        <Reference Include="System.Security.Cryptography.Primitives">
+          <HintPath>..\..\packages\System.Security.Cryptography.Primitives\ref\netstandard1.3\System.Security.Cryptography.Primitives.dll</HintPath>
+          <Private>False</Private>
+          <Paket>True</Paket>
+        </Reference>
+      </ItemGroup>
+    </When>
+  </Choose>
+  <Choose>
+    <When Condition="$(TargetFrameworkIdentifier) == '.NETStandard' And $(TargetFrameworkVersion) == 'v2.0'">
+      <ItemGroup>
+        <Reference Include="System.Security.Cryptography.X509Certificates">
+          <HintPath>..\..\packages\System.Security.Cryptography.X509Certificates\ref\netstandard1.4\System.Security.Cryptography.X509Certificates.dll</HintPath>
+          <Private>False</Private>
+          <Paket>True</Paket>
+        </Reference>
+      </ItemGroup>
+    </When>
+  </Choose>
+  <Choose>
+    <When Condition="$(TargetFrameworkIdentifier) == '.NETStandard' And $(TargetFrameworkVersion) == 'v2.0'">
+      <ItemGroup>
+        <Reference Include="System.Text.Encoding">
+          <HintPath>..\..\packages\System.Text.Encoding\ref\netstandard1.3\System.Text.Encoding.dll</HintPath>
+          <Private>False</Private>
+          <Paket>True</Paket>
+        </Reference>
+      </ItemGroup>
+    </When>
+  </Choose>
+  <Choose>
+    <When Condition="$(TargetFrameworkIdentifier) == '.NETStandard' And $(TargetFrameworkVersion) == 'v2.0'">
+      <ItemGroup>
+        <Reference Include="System.Text.RegularExpressions">
+          <HintPath>..\..\packages\System.Text.RegularExpressions\lib\netstandard1.6\System.Text.RegularExpressions.dll</HintPath>
+          <Private>True</Private>
+          <Paket>True</Paket>
+        </Reference>
+      </ItemGroup>
+    </When>
+    <When Condition="$(TargetFrameworkIdentifier) == '.NETStandard' And $(TargetFrameworkVersion) == 'v2.0'">
+      <ItemGroup>
+        <Reference Include="System.Text.RegularExpressions">
+          <HintPath>..\..\packages\System.Text.RegularExpressions\ref\netstandard1.6\System.Text.RegularExpressions.dll</HintPath>
+          <Private>False</Private>
+          <Paket>True</Paket>
+        </Reference>
+      </ItemGroup>
+    </When>
+  </Choose>
+  <Choose>
+    <When Condition="$(TargetFrameworkIdentifier) == '.NETStandard' And $(TargetFrameworkVersion) == 'v2.0'">
+      <ItemGroup>
+        <Reference Include="System.Threading">
+          <HintPath>..\..\packages\System.Threading\lib\netstandard1.3\System.Threading.dll</HintPath>
+          <Private>True</Private>
+          <Paket>True</Paket>
+        </Reference>
+      </ItemGroup>
+    </When>
+    <When Condition="$(TargetFrameworkIdentifier) == '.NETStandard' And $(TargetFrameworkVersion) == 'v2.0'">
+      <ItemGroup>
+        <Reference Include="System.Threading">
+          <HintPath>..\..\packages\System.Threading\ref\netstandard1.3\System.Threading.dll</HintPath>
+          <Private>False</Private>
+          <Paket>True</Paket>
+        </Reference>
+      </ItemGroup>
+    </When>
+  </Choose>
+  <Choose>
+    <When Condition="$(TargetFrameworkIdentifier) == '.NETStandard' And $(TargetFrameworkVersion) == 'v2.0'">
+      <ItemGroup>
+        <Reference Include="System.Threading.Tasks">
+          <HintPath>..\..\packages\System.Threading.Tasks\ref\netstandard1.3\System.Threading.Tasks.dll</HintPath>
+          <Private>False</Private>
+          <Paket>True</Paket>
+        </Reference>
+      </ItemGroup>
+    </When>
+  </Choose>
+  <Choose>
+    <When Condition="$(TargetFrameworkIdentifier) == '.NETStandard' And $(TargetFrameworkVersion) == 'v2.0'">
+      <ItemGroup>
+        <Reference Include="System.Threading.Tasks.Parallel">
+          <HintPath>..\..\packages\System.Threading.Tasks.Parallel\ref\netstandard1.1\System.Threading.Tasks.Parallel.dll</HintPath>
+          <Private>False</Private>
+          <Paket>True</Paket>
+        </Reference>
+      </ItemGroup>
+    </When>
+    <When Condition="$(TargetFrameworkIdentifier) == '.NETStandard' And $(TargetFrameworkVersion) == 'v2.0'">
+      <ItemGroup>
+        <Reference Include="System.Threading.Tasks.Parallel">
+          <HintPath>..\..\packages\System.Threading.Tasks.Parallel\lib\netstandard1.3\System.Threading.Tasks.Parallel.dll</HintPath>
+          <Private>True</Private>
+          <Paket>True</Paket>
+        </Reference>
+      </ItemGroup>
+    </When>
+  </Choose>
+  <Choose>
+    <When Condition="$(TargetFrameworkIdentifier) == '.NETStandard' And $(TargetFrameworkVersion) == 'v2.0'">
+      <ItemGroup>
+        <Reference Include="System.Threading.Thread">
+          <HintPath>..\..\packages\System.Threading.Thread\lib\netstandard1.3\System.Threading.Thread.dll</HintPath>
+          <Private>True</Private>
+          <Paket>True</Paket>
+        </Reference>
+      </ItemGroup>
+    </When>
+    <When Condition="$(TargetFrameworkIdentifier) == '.NETStandard' And $(TargetFrameworkVersion) == 'v2.0'">
+      <ItemGroup>
+        <Reference Include="System.Threading.Thread">
+          <HintPath>..\..\packages\System.Threading.Thread\ref\netstandard1.3\System.Threading.Thread.dll</HintPath>
+          <Private>False</Private>
+          <Paket>True</Paket>
+        </Reference>
+      </ItemGroup>
+    </When>
+  </Choose>
+  <Choose>
+    <When Condition="$(TargetFrameworkIdentifier) == '.NETStandard' And $(TargetFrameworkVersion) == 'v2.0'">
+      <ItemGroup>
+        <Reference Include="System.Threading.ThreadPool">
+          <HintPath>..\..\packages\System.Threading.ThreadPool\lib\netstandard1.3\System.Threading.ThreadPool.dll</HintPath>
+          <Private>True</Private>
+          <Paket>True</Paket>
+        </Reference>
+      </ItemGroup>
+    </When>
+    <When Condition="$(TargetFrameworkIdentifier) == '.NETStandard' And $(TargetFrameworkVersion) == 'v2.0'">
+      <ItemGroup>
+        <Reference Include="System.Threading.ThreadPool">
+          <HintPath>..\..\packages\System.Threading.ThreadPool\ref\netstandard1.3\System.Threading.ThreadPool.dll</HintPath>
+          <Private>False</Private>
+          <Paket>True</Paket>
+        </Reference>
+      </ItemGroup>
+    </When>
+  </Choose>
+  <Choose>
+    <When Condition="$(TargetFrameworkIdentifier) == '.NETStandard' And $(TargetFrameworkVersion) == 'v2.0'">
+      <ItemGroup>
+        <Reference Include="System.Threading.Timer">
+          <HintPath>..\..\packages\System.Threading.Timer\ref\netstandard1.2\System.Threading.Timer.dll</HintPath>
+          <Private>False</Private>
+          <Paket>True</Paket>
+        </Reference>
+      </ItemGroup>
+    </When>
+  </Choose>
 </Project>